--- conflicted
+++ resolved
@@ -19,7 +19,6 @@
 import math
 import itertools
 import logging
-<<<<<<< HEAD
 
 import numpy as np
 from scipy.spatial.distance import squareform
@@ -27,28 +26,14 @@
 
 from monty.fractions import lcm
 
-=======
-
-import numpy as np
-from scipy.spatial.distance import squareform
-from scipy.cluster.hierarchy import linkage, fcluster
-
-from monty.fractions import lcm
-
->>>>>>> fc39e806
 from pymatgen.core.periodic_table import get_el_sp
 from pymatgen.core.structure import Structure
 
 from pymatgen.symmetry.analyzer import SpacegroupAnalyzer
 from pymatgen.util.coord_utils import in_coord_list
 from pymatgen.analysis.structure_matcher import StructureMatcher
-<<<<<<< HEAD
-
-
-=======
-
-
->>>>>>> fc39e806
+
+
 logger = logging.getLogger(__name__)
 
 
@@ -284,7 +269,6 @@
         #Let's make sure we have a left-handed crystallographic system
         if np.linalg.det(single.lattice.matrix) < 0:
             single.make_supercell(-1)
-<<<<<<< HEAD
 
         self.oriented_unit_cell = Structure.from_sites(single,
                                                        to_unit_cell=True)
@@ -295,17 +279,6 @@
         self.miller_index = miller_index
         self.min_vac_size = min_vacuum_size
         self.min_slab_size = min_slab_size
-=======
-
-        self.oriented_unit_cell = Structure.from_sites(single,
-                                                       to_unit_cell=True)
-        self.parent = initial_structure
-        self.lll_reduce = lll_reduce
-        self.center_slab = center_slab
-        self.slab_scale_factor = slab_scale_factor
-        self.miller_index = miller_index
-        self.min_vac_size = min_vacuum_size
-        self.min_slab_size = min_slab_size
 
     def _get_height(self):
         a, b, c = self.oriented_unit_cell.lattice.matrix
@@ -313,7 +286,6 @@
         normal /= np.linalg.norm(normal)
         return abs(np.dot(normal, c))
 
->>>>>>> fc39e806
 
     def get_slab(self, shift=0):
         """
@@ -321,24 +293,6 @@
         generates a slab based on the given shift. You should rarely use this
         method. Instead, it is used by other generation algorithms to obtain
         all slabs.
-<<<<<<< HEAD
-
-        Arg:
-            shift (float): A shift value in Angstrom that determines how much a
-            slab should be shifted.
-
-        Returns:
-            (Slab) A Slab object with a particular shifted oriented unit cell.
-        """
-        a, b, c = self.oriented_unit_cell.lattice.matrix
-        normal = np.cross(a, b)
-        normal /= np.linalg.norm(normal)
-        dist = abs(np.dot(normal, c))
-        nlayers_slab = int(math.ceil(self.min_slab_size / dist))
-        nlayers_vac = int(math.ceil(self.min_vac_size / dist))
-        nlayers = nlayers_slab + nlayers_vac
-
-=======
 
         Arg:
             shift (float): A shift value in Angstrom that determines how much a
@@ -353,7 +307,6 @@
         nlayers_vac = int(math.ceil(self.min_vac_size / dist))
         nlayers = nlayers_slab + nlayers_vac
 
->>>>>>> fc39e806
         species = self.oriented_unit_cell.species_and_occu
         props = self.oriented_unit_cell.site_properties
         props = {k: v * nlayers_slab for k, v in props.items()}
@@ -361,10 +314,7 @@
         frac_coords = np.array(frac_coords) +\
                       np.array([0, 0, -shift])[None, :]
         frac_coords = frac_coords - np.floor(frac_coords)
-<<<<<<< HEAD
-=======
         a, b, c = self.oriented_unit_cell.lattice.matrix
->>>>>>> fc39e806
         new_lattice = [a, b, nlayers * c]
         frac_coords[:, 2] = frac_coords[:, 2] / nlayers
         all_coords = []
@@ -394,11 +344,7 @@
                     self.oriented_unit_cell, shift,
                     scale_factor, site_properties=slab.site_properties)
 
-<<<<<<< HEAD
-    def _calculate_possible_shifts(self, tol=1e-2):
-=======
     def _calculate_possible_shifts(self, tol=0.1):
->>>>>>> fc39e806
         frac_coords = self.oriented_unit_cell.frac_coords
         n = len(frac_coords)
 
@@ -406,12 +352,6 @@
         # take into account PBC. Let's compute a fractional c-coordinate
         # distance matrix that accounts for PBC.
         dist_matrix = np.zeros((n, n))
-<<<<<<< HEAD
-        for i, j in itertools.combinations(list(range(n)), 2):
-            if i != j:
-                cdist = frac_coords[i][2] - frac_coords[j][2]
-                cdist = abs(cdist - round(cdist))
-=======
         c_proj = self._get_height()
         # Projection of c lattice vector in
         # direction of surface normal.
@@ -419,7 +359,6 @@
             if i != j:
                 cdist = frac_coords[i][2] - frac_coords[j][2]
                 cdist = abs(cdist - round(cdist)) * c_proj
->>>>>>> fc39e806
                 dist_matrix[i, j] = cdist
                 dist_matrix[j, i] = cdist
 
@@ -449,11 +388,7 @@
         shifts = sorted(shifts)
         return shifts
 
-<<<<<<< HEAD
-    def get_slabs(self, bonds=None, tol=1e-2):
-=======
     def get_slabs(self, bonds=None, tol=0.1):
->>>>>>> fc39e806
         """
         This method returns a list of slabs that are generated using the list of
         shift values from the method, _calculate_possible_shifts(). Before the
@@ -463,22 +398,13 @@
         that do so.
 
         Args:
-<<<<<<< HEAD
-            tol (float): Threshold parameter in fcluster in order to check
-                if two atoms are lying on the same plane. Default thresh set
-                to 1e-2 in the c fractional coordinate.
-=======
->>>>>>> fc39e806
             bonds ({(specie1, specie2): max_bond_dist}: bonds are
                 specified as a dict of tuples: float of specie1, specie2
                 and the max bonding distance. For example, PO4 groups may be
                 defined as {("P", "O"): 3}.
-<<<<<<< HEAD
-=======
             tol (float): Threshold parameter in fcluster in order to check
                 if two atoms are lying on the same plane. Default thresh set
                 to 0.1 Angstrom in the direction of the surface normal.
->>>>>>> fc39e806
 
         Returns:
             ([Slab]) List of all possible terminations of a particular surface.
@@ -572,11 +498,7 @@
 
 
 def generate_all_slabs(structure, max_index, min_slab_size, min_vacuum_size,
-<<<<<<< HEAD
-                       bonds=None, tol=1e-2, lll_reduce=False,
-=======
                        bonds=None, tol=0.1, lll_reduce=False,
->>>>>>> fc39e806
                        center_slab=False):
     """
     A function that finds all different slabs up to a certain miller index.
