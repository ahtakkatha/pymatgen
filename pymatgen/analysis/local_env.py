# coding: utf-8
# Copyright (c) Pymatgen Development Team.
# Distributed under the terms of the MIT License.

from __future__ import division, unicode_literals

import math
from collections import namedtuple

import six
import ruamel.yaml as yaml
import os
import json

from pymatgen.analysis.molecule_structure_comparator import CovalentRadius
from pymatgen.core.sites import PeriodicSite

"""
This module provides classes to perform analyses of
the local environments (e.g., finding near neighbors)
of single sites in molecules and structures.
"""

__author__ = "Shyue Ping Ong, Geoffroy Hautier, Sai Jayaraman,"+\
    " Nils E. R. Zimmermann, Bharat Medasani"
__copyright__ = "Copyright 2011, The Materials Project"
__version__ = "1.0"
__maintainer__ = "Nils E. R. Zimmermann"
__email__ = "nils.e.r.zimmermann@gmail.com"
__status__ = "Production"
__date__ = "August 17, 2017"

from math import pow, pi, asin, atan, sqrt, exp, sin, cos, acos, fabs
import numpy as np

from bisect import bisect_left
from scipy.spatial import Voronoi
from pymatgen import Element
from pymatgen.core.structure import Structure
from pymatgen.util.num import abs_cap
from pymatgen.analysis.bond_valence import BV_PARAMS, BVAnalyzer

default_op_params = {}
with open(os.path.join(os.path.dirname(
        __file__), 'op_params.yaml'), "rt") as f:
    default_op_params = yaml.safe_load(f)
    f.close()

file_dir = os.path.dirname(__file__)
rad_file = os.path.join(file_dir, 'ionic_radii.json')
with open(rad_file, 'r') as fp:
    _ion_radii = json.load(fp)


class ValenceIonicRadiusEvaluator(object):
    """
    Computes site valences and ionic radii for a structure using bond valence
    analyzer

    Args:
        structure: pymatgen.core.structure.Structure
    """

    def __init__(self, structure):
        self._structure = structure.copy()
        self._valences = self._get_valences()
        self._ionic_radii = self._get_ionic_radii()

    @property
    def radii(self):
        """
        List of ionic radii of elements in the order of sites.
        """
        el = [site.species_string for site in self._structure.sites]
        radii_dict = dict(zip(el, self._ionic_radii))
        #print radii_dict
        return radii_dict

    @property
    def valences(self):
        """
        List of oxidation states of elements in the order of sites.
        """
        el = [site.species_string for site in self._structure.sites]
        valence_dict = dict(zip(el, self._valences))
        return valence_dict

    @property
    def structure(self):
        """
        Returns oxidation state decorated structure.
        """
        return self._structure.copy()


    def _get_ionic_radii(self):
        """
        Computes ionic radii of elements for all sites in the structure.
        If valence is zero, atomic radius is used.
        """
        radii = []
        vnn = VoronoiNN()

        def nearest_key(sorted_vals, key):
            i = bisect_left(sorted_vals, key)
            if i == len(sorted_vals):
                return sorted_vals[-1]
            if i == 0:
                return sorted_vals[0]
            before = sorted_vals[i-1]
            after = sorted_vals[i]
            if after-key < key-before:
                return after
            else:
                return before

        for i in range(len(self._structure.sites)):
            site = self._structure.sites[i]
            if isinstance(site.specie,Element):
                radius = site.specie.atomic_radius
                # Handle elements with no atomic_radius
                # by using calculated values instead.
                if radius is None:
                    radius = site.specie.atomic_radius_calculated
                if radius is None:
                    raise ValueError(
                            "cannot assign radius to element {}".format(
                            site.specie))
                radii.append(radius)
                continue

            el = site.specie.symbol
            oxi_state = int(round(site.specie.oxi_state))
            coord_no = int(round(vnn.get_cn(self._structure, i)))
            try:
                tab_oxi_states = sorted(map(int, _ion_radii[el].keys()))
                oxi_state = nearest_key(tab_oxi_states, oxi_state)
                radius = _ion_radii[el][str(oxi_state)][str(coord_no)]
            except KeyError:
                if vnn.get_cn(self._structure, i)-coord_no > 0:
                    new_coord_no = coord_no + 1
                else:
                    new_coord_no = coord_no - 1
                try:
                    radius = _ion_radii[el][str(oxi_state)][str(new_coord_no)]
                    coord_no = new_coord_no
                except:
                    tab_coords = sorted(map(int, _ion_radii[el][str(oxi_state)].keys()))
                    new_coord_no = nearest_key(tab_coords, coord_no)
                    i = 0
                    for val in tab_coords:
                        if  val > coord_no:
                            break
                        i = i + 1
                    if i == len(tab_coords):
                        key = str(tab_coords[-1])
                        radius = _ion_radii[el][str(oxi_state)][key]
                    elif i == 0:
                        key = str(tab_coords[0])
                        radius = _ion_radii[el][str(oxi_state)][key]
                    else:
                        key = str(tab_coords[i-1])
                        radius1 = _ion_radii[el][str(oxi_state)][key]
                        key = str(tab_coords[i])
                        radius2 = _ion_radii[el][str(oxi_state)][key]
                        radius = (radius1+radius2)/2

            #implement complex checks later
            radii.append(radius)
        return radii

    def _get_valences(self):
        """
        Computes ionic valences of elements for all sites in the structure.
        """
        try:
            bv = BVAnalyzer()
            self._structure = bv.get_oxi_state_decorated_structure(self._structure)
            valences = bv.get_valences(self._structure)
        except:
            try:
                bv = BVAnalyzer(symm_tol=0.0)
                self._structure = bv.get_oxi_state_decorated_structure(self._structure)
                valences = bv.get_valences(self._structure)
            except:
                valences = []
                for site in self._structure.sites:
                    if len(site.specie.common_oxidation_states) > 0:
                        valences.append(site.specie.common_oxidation_states[0])
                    # Handle noble gas species
                    # which have no entries in common_oxidation_states.
                    else:
                        valences.append(0)
                if sum(valences):
                    valences = [0]*self._structure.num_sites
                else:
                    self._structure.add_oxidation_state_by_site(valences)
                #raise

        #el = [site.specie.symbol for site in self._structure.sites]
        #el = [site.species_string for site in self._structure.sites]
        #el = [site.specie for site in self._structure.sites]
        #valence_dict = dict(zip(el, valences))
        #print valence_dict
        return valences


class NearNeighbors(object):
    """
    Base class to determine near neighbors that typically include nearest
    neighbors and others that are within some tolerable distance.
    """

    def __eq__(self, other):
        if type(other) is type(self):
            return self.__dict__ == other.__dict__
        return False

    def __hash__(self):
        return len(self.__dict__.items())

    def get_cn(self, structure, n, use_weights=False):
        """
        Get coordination number, CN, of site with index n in structure.

        Args:
            structure (Structure): input structure.
            n (integer): index of site for which to determine CN.
            use_weights (boolean): flag indicating whether (True)
                to use weights for computing the coordination number
                or not (False, default: each coordinated site has equal
                weight).
        Returns:
            cn (integer or float): coordination number.
        """

        siw = self.get_nn_info(structure, n)
        return sum([e['weight'] for e in siw]) if use_weights else len(siw)

    def get_cn_dict(self, structure, n, use_weights=False):
        """
        Get coordination number, CN, of each element bonded to site with index n in structure

        Args:
            structure (Structure): input structure
            n (integer): index of site for which to determine CN.
            use_weights (boolean): flag indicating whether (True)
                to use weights for computing the coordination number
                or not (False, default: each coordinated site has equal
                weight).

        Returns:
            cn (dict): dictionary of CN of each element bonded to site
        """

        siw = self.get_nn_info(structure, n)

        cn_dict = {}
        for i in siw:
            site_element = i['site'].species_string
            if site_element not in cn_dict:
                if use_weights:
                    cn_dict[site_element] = i['weight']
                else:
                    cn_dict[site_element] = 1
            else:
                if use_weights:
                    cn_dict[site_element] += i['weight']
                else:
                    cn_dict[site_element] += 1
        return cn_dict

    def get_nn(self, structure, n):
        """
        Get near neighbors of site with index n in structure.

        Args:
            structure (Structure): input structure.
            n (integer): index of site in structure for which to determine
                    neighbors.
        Returns:
            sites (list of Site objects): near neighbors.
        """

        return [e['site'] for e in self.get_nn_info(structure, n)]

    def get_weights_of_nn_sites(self, structure, n):
        """
        Get weight associated with each near neighbor of site with
        index n in structure.

        Args:
            structure (Structure): input structure.
            n (integer): index of site for which to determine the weights.
        Returns:
            weights (list of floats): near-neighbor weights.
        """

        return [e['weight'] for e in self.get_nn_info(structure, n)]

    def get_nn_images(self, structure, n):
        """
        Get image location of all near neighbors of site with index n in
        structure.

        Args:
            structure (Structure): input structure.
            n (integer): index of site for which to determine the image
                location of near neighbors.
        Returns:
            images (list of 3D integer array): image locations of
                near neighbors.
        """

        return [e['image'] for e in self.get_nn_info(structure, n)]

    def get_nn_info(self, structure, n):
        """
        Get all near-neighbor sites as well as the associated image locations
        and weights of the site with index n.

        Args:
            structure (Structure): input structure.
            n (integer): index of site for which to determine near-neighbor
                information.
 
        Returns:
            siw (list of dicts): each dictionary provides information
                about a single near neighbor, where key 'site' gives
                access to the corresponding Site object, 'image' gives
                the image location, and 'weight' provides the weight
                that a given near-neighbor site contributes
                to the coordination number (1 or smaller), 'site_index'
                gives index of the corresponding site in
                the original structure.
        """

        raise NotImplementedError("get_nn_info(structure, n)"
                " is not defined!")

    def get_all_nn_info(self, structure):
        """Get a listing of all neighbors for all sites in a structure

        Args:
            structure (Structure): Input structure
        Return:
            List of NN site information for each site in the structure. Each
                entry has the same format as `get_nn_info`
        """

        return [self.get_nn_info(structure, n) for n in range(len(structure))]

    def get_nn_shell_info(self, structure, site_idx, shell):
        """Get a certain nearest neighbor shell for a certain site.

        Determines all non-backtracking paths through the neighbor network
        computed by `get_nn_info`. The weight is determined by multiplying
        the weight of the neighbor at each hop through the network. For
        example, a 2nd-nearest-neighbor that has a weight of 1 from its
        1st-nearest-neighbor and weight 0.5 from the original site will
        be assigned a weight of 0.5.

        As this calculation may involve computing the nearest neighbors of
        atoms multiple times, the calculation starts by computing all of the
        neighbor info and then calling `_get_nn_shell_info`. If you are likely
        to call this method for more than one site, consider calling `get_all_nn`
        first and then calling this protected method yourself.

        Args:
            structure (Structure): Input structure
            site_idx (int): index of site for which to determine neighbor
                information.
            shell (int): Which neighbor shell to retrieve (1 == 1st NN shell)
        Returns:
            list of dictionaries. Each entry in the list is information about
                a certain neighbor in the structure, in the same format as
                `get_nn_info`.
        """

        all_nn_info = self.get_all_nn_info(structure)
        sites = self._get_nn_shell_info(structure, all_nn_info, site_idx, shell)

        # Update the site positions
        #   Did not do this during NN options because that can be slower
        output = []
        for info in sites:
            orig_site = structure[info['site_index']]
            info['site'] = PeriodicSite(orig_site.species_and_occu,
                                        np.add(orig_site._fcoords,
                                               info['image']),
                                        structure.lattice,
                                        properties=orig_site.properties)
            output.append(info)
        return output

    def _get_nn_shell_info(self, structure, all_nn_info, site_idx, shell,
                           _previous_steps=frozenset(), _cur_image=(0,0,0)):
        """Private method for computing the neighbor shell information

        Args:
            structure (Structure) - Structure being assessed
            all_nn_info ([[dict]]) - Results from `get_all_nn_info`
            site_idx (int) - index of site for which to determine neighbor
                information.
            shell (int) - Which neighbor shell to retrieve (1 == 1st NN shell)
            _previous_step ({(site_idx, image}) - Internal use only: Set of
                sites that have already been traversed.
            _cur_image (tuple) - Internal use only Image coordinates of current atom
        Returns:
            list of dictionaries. Each entry in the list is information about
                a certain neighbor in the structure, in the same format as
                `get_nn_info`. Does not update the site positions
        """

        if shell <= 0:
            raise ValueError('Shell must be positive')

        # Append this site to the list of previously-visited sites
        _previous_steps = _previous_steps.union({(site_idx, _cur_image)})

        # Get all the neighbors of this site
        possible_steps = list(all_nn_info[site_idx])
        for i, step in enumerate(possible_steps):
            # Update the image information
            #  Note: We do not update the site position yet, as making a
            #    PeriodicSite for each intermediate step is too costly
            step = dict(step)
            step['image'] = tuple(np.add(step['image'], _cur_image).tolist())
            possible_steps[i] = step

        # Get only the non-backtracking steps
        allowed_steps = [x for x in possible_steps if
                         (x['site_index'], x['image']) not in _previous_steps]

        # If we are the last step (i.e., shell == 1), done!
        if shell == 1:
            # No further work needed, just package these results
            return allowed_steps
        else:
            # If not, Get the N-1 NNs of these allowed steps
            terminal_neighbors = [self._get_nn_shell_info(structure,
                                                          all_nn_info,
                                                          x['site_index'],
                                                          shell - 1,
                                                          _previous_steps,
                                                          x['image'])
                                  for x in allowed_steps]

            # Each allowed step results in many terminal neighbors
            #  And, different first steps might results in the same neighbor
            #  Now, we condense those neighbors into a single entry per neighbor
            all_sites = dict()
            for first_site, term_sites in zip(allowed_steps, terminal_neighbors):
                for term_site in term_sites:
                    key = (term_site['site_index'], tuple(term_site['image']))

                    # The weight for this site is equal to the weight of the
                    #  first step multiplied by the weight of the terminal neighbor
                    term_site['weight'] *= first_site['weight']

                    # Check if this site is already known
                    value = all_sites.get(key)
                    if value is not None:
                        # If so, add to its weight
                        value['weight'] += term_site['weight']
                    else:
                        # If not, prepare to add it
                        value = term_site
                    all_sites[key] = value
        return list(all_sites.values())

    @staticmethod
    def _get_image(frac_coords):
        """Private convenience method for get_nn_info,
        gives lattice image from provided PeriodicSite."""
        images = [0,0,0]
        for j, f in enumerate(frac_coords):
            if f >= 0:
                images[j] = int(f)
            else:
                images[j] = int(f - 1)
                if f % 1 == 0:
                    images[j] += 1
        return images

    @staticmethod
    def _get_original_site(structure, site):
        """Private convenience method for get_nn_info,
        gives original site index from ProvidedPeriodicSite."""
        for i, s in enumerate(structure):
            if site.is_periodic_image(s):
                return i
        raise Exception('Site not found!')


class VoronoiNN(NearNeighbors):
    """
    Uses a Voronoi algorithm to determine near neighbors for each site in a
    structure.

    Args:
        tol (float): tolerance parameter for near-neighbor finding
            (default: 0).
        targets (Element or list of Elements): target element(s).
        cutoff (float): cutoff radius in Angstrom to look for near-neighbor
            atoms. Defaults to 10.0.
        allow_pathological (bool): whether to allow infinite vertices in
            determination of Voronoi coordination.
        weight (string) - Statistic used to weigh neighbors (see the statistics
            available in get_voronoi_polyhedra)
        extra_nn_info (bool) - Add all polyhedron info to `get_nn_info`
    """

    def __init__(self, tol=0, targets=None, cutoff=10.0,
                 allow_pathological=False, weight='solid_angle',
                 extra_nn_info=True):
        super(VoronoiNN, self).__init__()
        self.tol = tol
        self.cutoff = cutoff
        self.allow_pathological = allow_pathological
        self.targets = targets
        self.weight = weight
        self.extra_nn_info = extra_nn_info
        self._cns = {}

    def get_voronoi_polyhedra(self, structure, n):
        """
        Gives a weighted polyhedra around a site.

        See ref: A Proposed Rigorous Definition of Coordination Number,
        M. O'Keeffe, Acta Cryst. (1979). A35, 772-775

        Args:
            structure (Structure): structure for which to evaluate the
                coordination environment.
            n (integer): site index.

        Returns:
            A dict of sites sharing a common Voronoi facet with the site
            n mapped to a directory containing statistics about the facet:
                - solid_angle - Solid angle subtended by face
                - angle_normalized - Solid angle normalized such that the
                    faces with the largest
                - area - Area of the facet
                - face_dist - Distance between site n and the facet
                - volume - Volume of Voronoi cell for this face
                - n_verts - Number of vertices on the facet

        """

        # Assemble the list of neighbors used in the tessellation
        #   Gets all atoms within a certain radius
        if self.targets is None:
            targets = structure.composition.elements
        else:
            targets = self.targets
        center = structure[n]
        neighbors = structure.get_sites_in_sphere(
            center.coords, self.cutoff)
        neighbors = [i[0] for i in sorted(neighbors, key=lambda s: s[1])]

        # Run the Voronoi tessellation
        qvoronoi_input = [s.coords for s in neighbors]
        voro = Voronoi(qvoronoi_input)

        # Extract data about the site in question
        return self._extract_cell_info(structure, 0, neighbors, targets, voro)

    def _extract_cell_info(self, structure, site_idx, sites, targets, voro):
        """Get the information about a certain atom from the results of a tessellation

        Args:
            structure (Structure) - Structure being assessed
            site_idx (int) - Index of the atom in question
            sites ([Site]) - List of all sites in the tessellation
            targets ([Element]) - Target elements
            voro - Output of qvoronoi
        Returns:
            A dict of sites sharing a common Voronoi facet. Key is facet id
             (not useful) and values are dictionaries containing statistics
             about the facet:
                - site: Pymatgen site
                - solid_angle - Solid angle subtended by face
                - angle_normalized - Solid angle normalized such that the
                    faces with the largest
                - area - Area of the facet
                - face_dist - Distance between site n and the facet
                - volume - Volume of Voronoi cell for this face
                - n_verts - Number of vertices on the facet
        """
        # Get the coordinates of every vertex
        all_vertices = voro.vertices

        # Get the coordinates of the central site
        center_coords = sites[site_idx].coords

        # Iterate through all the faces in the tessellation
        results = {}
        for nn, vind in voro.ridge_dict.items():
            # Get only those that include the cite in question
            if site_idx in nn:
                other_site = nn[0] if nn[1] == site_idx else nn[1]
                if -1 in vind:
                    # -1 indices correspond to the Voronoi cell
                    #  missing a face
                    if self.allow_pathological:
                        continue
                    else:
                        raise RuntimeError("This structure is pathological,"
                                           " infinite vertex in the voronoi "
                                           "construction")

                # Get the solid angle of the face
                facets = [all_vertices[i] for i in vind]
                angle = solid_angle(center_coords, facets)

                # Compute the volume of associated with this face
                volume = 0
                #  qvoronoi returns vertices in CCW order, so I can break
                #   the face up in to segments (0,1,2), (0,2,3), ... to compute
                #   its area where each number is a vertex size
                for j, k in zip(vind[1:], vind[2:]):
                    volume += vol_tetra(center_coords,
                                        all_vertices[vind[0]],
                                        all_vertices[j],
                                        all_vertices[k])

                # Compute the distance of the site to the face
                face_dist = np.linalg.norm(
                    center_coords - sites[other_site].coords) / 2

                # Compute the area of the face (knowing V=Ad/3)
                face_area = 3 * volume / face_dist

                # Store by face index
                results[other_site] = {
                    'site': sites[other_site],
                    'solid_angle': angle,
                    'volume': volume,
                    'face_dist': face_dist,
                    'area': face_area,
                    'n_verts': len(vind)
                }

        # Get only target elements
        resultweighted = {}
        for nn_index, nstats in results.items():
            # Check if this is a target site
            nn = nstats['site']
            if nn.is_ordered:
                if nn.specie in targets:
                    resultweighted[nn_index] = nstats
            else:  # is nn site is disordered
                for disordered_sp in nn.species_and_occu.keys():
                    if disordered_sp in targets:
                        resultweighted[nn_index] = nstats
        return resultweighted

    def get_nn_info(self, structure, n):
        """"
        Get all near-neighbor sites as well as the associated image locations
        and weights of the site with index n in structure
        using Voronoi decomposition.

        Args:
            structure (Structure): input structure.
            n (integer): index of site for which to determine near-neighbor
                sites.
 
        Returns:
            siw (list of tuples (Site, array, float)): tuples, each one
                of which represents a coordinated site, its image location,
                and its weight.
        """

        if self.targets is None:
            targets = structure.composition.elements
        else:
            targets = self.targets
        siw = []

        # Run the tessellation
        nns = self.get_voronoi_polyhedra(structure, n)

        # Determine the maximum weight
        max_weight = max(nn[self.weight] for nn in nns.values())
        for nstats in nns.values():
            site = nstats['site']
            if nstats[self.weight] > self.tol * max_weight \
                    and site.specie in targets:
                nn_info = {'site': site,
                           'image': self._get_image(site.frac_coords),
                           'weight': nstats[self.weight] / max_weight,
                           'site_index': self._get_original_site(
                               structure, site)}

                if self.extra_nn_info:
                    # Add all the information about the site
                    poly_info = nstats
                    del poly_info['site']
                    nn_info['poly_info'] = poly_info
                siw.append(nn_info)
        return siw


class VoronoiNN_modified(VoronoiNN):
    """
    Modified VoronoiNN that only considers neighbors
    with at least 50% weight of max(weight).
    """

    def get_nn_info(self, structure, n):
        result = super(VoronoiNN_modified, self).get_nn_info(structure, n)
        max_weight = max(i['weight'] for i in result)
        return [i for i in result if i['weight'] > 0.5 * max_weight]


class JMolNN(NearNeighbors):
    """
    Determine near-neighbor sites and coordination number using an emulation
    of JMol's default autoBond() algorithm. This version of the algorithm
    does not take into account any information regarding known charge
    states.

    Args:
        tol (float): tolerance parameter for bond determination
            (default: 1E-3).
        el_radius_updates: (dict) symbol->float to override default atomic 
            radii table values 
    """

    def __init__(self, tol=1E-3, el_radius_updates=None):
        self.tol = tol
        self._cns = {}

        # Load elemental radii table
        bonds_file = os.path.join(os.path.dirname(os.path.abspath(__file__)),
                                  "bonds_jmol_ob.yaml")
        with open(bonds_file, 'r') as f:
            self.el_radius = yaml.safe_load(f)

        # Update any user preference elemental radii
        if el_radius_updates:
            self.el_radius.update(el_radius_updates)

    def get_max_bond_distance(self, el1_sym, el2_sym, constant=0.56):
        """
        Use JMol algorithm to determine bond length from atomic parameters
        Args:
            el1_sym: (str) symbol of atom 1
            el2_sym: (str) symbol of atom 2
            constant: (float) factor to tune model

        Returns: (float) max bond length

        """
        return sqrt(
            (self.el_radius[el1_sym] + self.el_radius[el2_sym] + constant) ** 2)

    def get_nn_info(self, structure, n):
        """
        Get all near-neighbor sites as well as the associated image locations
        and weights of the site with index n using the bond identification
        algorithm underlying JMol.

        Args:
            structure (Structure): input structure.
            n (integer): index of site for which to determine near
                neighbors.
 
        Returns:
            siw (list of tuples (Site, array, float)): tuples, each one
                of which represents a neighbor site, its image location,
                and its weight.
        """

        site = structure[n]

        # Determine relevant bond lengths based on atomic radii table
        bonds = {}
        for el in structure.composition.elements:
            bonds[site.specie, el] = self.get_max_bond_distance(
                site.specie.symbol, el.symbol)

        # Search for neighbors up to max bond length + tolerance
        max_rad = max(bonds.values()) + self.tol
        min_rad = min(bonds.values())

        siw = []
        for neighb, dist in structure.get_neighbors(site, max_rad):
            # Confirm neighbor based on bond length specific to atom pair
            if dist <= bonds[(site.specie, neighb.specie)] + self.tol:
                weight = min_rad / dist
                siw.append({'site': neighb,
                            'image': self._get_image(neighb.frac_coords),
                            'weight': weight,
                            'site_index': self._get_original_site(structure, neighb)})
        return siw


class MinimumDistanceNN(NearNeighbors):
    """
    Determine near-neighbor sites and coordination number using the
    nearest neighbor(s) at distance, d_min, plus all neighbors
    within a distance (1 + delta) * d_min, where delta is a
    (relative) distance tolerance parameter.

    Args:
        tol (float): tolerance parameter for neighbor identification
            (default: 0.1).
        cutoff (float): cutoff radius in Angstrom to look for trial
            near-neighbor sites (default: 10.0).
    """

    def __init__(self, tol=0.1, cutoff=10.0):
        self.tol = tol
        self.cutoff = cutoff
        self._cns = {}

    def get_nn_info(self, structure, n):
        """
        Get all near-neighbor sites as well as the associated image locations
        and weights of the site with index n using the closest neighbor
        distance-based method.

        Args:
            structure (Structure): input structure.
            n (integer): index of site for which to determine near
                neighbors.
 
        Returns:
            siw (list of tuples (Site, array, float)): tuples, each one
                of which represents a neighbor site, its image location,
                and its weight.
        """

        site = structure[n]
        neighs_dists = structure.get_neighbors(site, self.cutoff)
        min_dist = min([dist for neigh, dist in neighs_dists])

        siw = []
        for s, dist in neighs_dists:
            if dist < (1.0 + self.tol) * min_dist:
                w = min_dist / dist
                siw.append({'site': s,
                            'image': self._get_image(s.frac_coords),
                            'weight': w,
                            'site_index': self._get_original_site(structure, s)})
        return siw


class MinimumOKeeffeNN(NearNeighbors):
    """
    Determine near-neighbor sites and coordination number using the
    neighbor(s) at closest relative distance, d_min_OKeffee, plus some
    relative tolerance, where bond valence parameters from O'Keeffe's
    bond valence method (J. Am. Chem. Soc. 1991, 3226-3229) are used
    to calculate relative distances.

    Args:
        tol (float): tolerance parameter for neighbor identification
            (default: 0.1).
        cutoff (float): cutoff radius in Angstrom to look for trial
            near-neighbor sites (default: 10.0).
    """

    def __init__(self, tol=0.1, cutoff=10.0):
        self.tol = tol
        self.cutoff = cutoff
        self._cns = {}

    def get_nn_info(self, structure, n):
        """
        Get all near-neighbor sites as well as the associated image locations
        and weights of the site with index n using the closest relative
        neighbor distance-based method with O'Keeffe parameters.

        Args:
            structure (Structure): input structure.
            n (integer): index of site for which to determine near
                neighbors.
 
        Returns:
            siw (list of tuples (Site, array, float)): tuples, each one
                of which represents a neighbor site, its image location,
                and its weight.
        """

        site = structure[n]
        neighs_dists = structure.get_neighbors(site, self.cutoff)
        try:
            eln = site.specie.element
        except:
            eln = site.species_string

        reldists_neighs = []
        for neigh, dist in neighs_dists:
            try:
                el2 = neigh.specie.element
            except:
                el2 = neigh.species_string
            reldists_neighs.append([dist / get_okeeffe_distance_prediction(
                    eln, el2), neigh])

        siw = []
        min_reldist = min([reldist for reldist, neigh in reldists_neighs])
        for reldist, s in reldists_neighs:
            if reldist < (1.0 + self.tol) * min_reldist:
                w = min_reldist / reldist
                siw.append({'site': s,
                            'image': self._get_image(s.frac_coords),
                            'weight': w,
                            'site_index': self._get_original_site(structure, s)})

        return siw


class MinimumVIRENN(NearNeighbors):
    """
    Determine near-neighbor sites and coordination number using the
    neighbor(s) at closest relative distance, d_min_VIRE, plus some
    relative tolerance, where atom radii from the
    ValenceIonicRadiusEvaluator (VIRE) are used
    to calculate relative distances.

    Args:
        tol (float): tolerance parameter for neighbor identification
            (default: 0.1).
        cutoff (float): cutoff radius in Angstrom to look for trial
            near-neighbor sites (default: 10.0).
    """

    def __init__(self, tol=0.1, cutoff=10.0):
        self.tol = tol
        self.cutoff = cutoff
        self._cns = {}

    def get_nn_info(self, structure, n):
        """
        Get all near-neighbor sites as well as the associated image locations
        and weights of the site with index n using the closest relative
        neighbor distance-based method with VIRE atomic/ionic radii.

        Args:
            structure (Structure): input structure.
            n (integer): index of site for which to determine near
                neighbors.

        Returns:
            siw (list of tuples (Site, array, float)): tuples, each one
                of which represents a neighbor site, its image location,
                and its weight.
        """

        vire = ValenceIonicRadiusEvaluator(structure)
        site = vire.structure[n]
        neighs_dists = vire.structure.get_neighbors(site, self.cutoff)
        rn = vire.radii[vire.structure[n].species_string]

        reldists_neighs = []
        for neigh, dist in neighs_dists:
            reldists_neighs.append([dist / (
                    vire.radii[neigh.species_string] + rn), neigh])

        siw = []
        min_reldist = min([reldist for reldist, neigh in reldists_neighs])
        for reldist, s in reldists_neighs:
            if reldist < (1.0 + self.tol) * min_reldist:
                w = min_reldist / reldist
                siw.append({'site': s,
                            'image': self._get_image(s.frac_coords),
                            'weight': w,
                            'site_index': self._get_original_site(vire.structure, s)})

        return siw


def solid_angle(center, coords):
    """
    Helper method to calculate the solid angle of a set of coords from the
    center.

    Args:
        center (3x1 array): Center to measure solid angle from.
        coords (Nx3 array): List of coords to determine solid angle.

    Returns:
        The solid angle.
    """

    # Compute the displacement from the center
    r = [np.subtract(c, center) for c in coords]

    # Compute the magnitude of each vector
    r_norm = [np.linalg.norm(i) for i in r]

    # Compute the solid angle for each tetrahedron that makes up the facet
    #  Following: https://en.wikipedia.org/wiki/Solid_angle#Tetrahedron
    angle = 0
    for i in range(1, len(r)-1):
        j = i + 1
        tp = np.abs(np.dot(r[0], np.cross(r[i], r[j])))
        de = r_norm[0] * r_norm[i] * r_norm[j] + \
            r_norm[j] * np.dot(r[0], r[i]) + \
            r_norm[i] * np.dot(r[0], r[j]) + \
            r_norm[0] * np.dot(r[i], r[j])
        my_angle = np.arctan(tp / de)
        angle += (my_angle if my_angle > 0 else my_angle + np.pi) * 2

    return angle


def vol_tetra(vt1, vt2, vt3, vt4):
    """
    Calculate the volume of a tetrahedron, given the four vertices of vt1,
    vt2, vt3 and vt4.
    Args:
        vt1 (array-like): coordinates of vertex 1.
        vt2 (array-like): coordinates of vertex 2.
        vt3 (array-like): coordinates of vertex 3.
        vt4 (array-like): coordinates of vertex 4.
    Returns:
        (float): volume of the tetrahedron.
    """
    vol_tetra = np.abs(np.dot((vt1 - vt4),
                              np.cross((vt2 - vt4), (vt3 - vt4))))/6
    return vol_tetra


def get_okeeffe_params(el_symbol):
    """
    Returns the elemental parameters related to atom size and
    electronegativity which are used for estimating bond-valence
    parameters (bond length) of pairs of atoms on the basis of data
    provided in 'Atoms Sizes and Bond Lengths in Molecules and Crystals'
    (O'Keeffe & Brese, 1991).

    Args:
        el_symbol (str): element symbol.
    Returns:
        (dict): atom-size ('r') and electronegativity-related ('c')
                parameter.
    """

    el = Element(el_symbol)
    if el not in list(BV_PARAMS.keys()):
        raise RuntimeError("Could not find O'Keeffe parameters for element"
                           " \"{}\" in \"BV_PARAMS\"dictonary"
                           " provided by pymatgen".format(el_symbol))

    return BV_PARAMS[el]


def get_okeeffe_distance_prediction(el1, el2):
    """
    Returns an estimate of the bond valence parameter (bond length) using
    the derived parameters from 'Atoms Sizes and Bond Lengths in Molecules
    and Crystals' (O'Keeffe & Brese, 1991). The estimate is based on two
    experimental parameters: r and c. The value for r  is based off radius,
    while c is (usually) the Allred-Rochow electronegativity. Values used
    are *not* generated from pymatgen, and are found in
    'okeeffe_params.json'.

    Args:
        el1, el2 (Element): two Element objects
    Returns:
        a float value of the predicted bond length
    """
    el1_okeeffe_params = get_okeeffe_params(el1)
    el2_okeeffe_params = get_okeeffe_params(el2)

    r1 = el1_okeeffe_params['r']
    r2 = el2_okeeffe_params['r']
    c1 = el1_okeeffe_params['c']
    c2 = el2_okeeffe_params['c']

    return r1 + r2 - r1 * r2 * pow(
            sqrt(c1) - sqrt(c2), 2) / (c1 * r1 + c2 * r2)


def get_neighbors_of_site_with_index(struct, n, approach="min_dist", delta=0.1, \
        cutoff=10.0):
    """
    Returns the neighbors of a given site using a specific neighbor-finding
    method.

    Args:
        struct (Structure): input structure.
        n (int): index of site in Structure object for which motif type
                is to be determined.
        approach (str): type of neighbor-finding approach, where
              "min_dist" will use the MinimumDistanceNN class,
              "voronoi" the VoronoiNN class, "min_OKeeffe" the
              MinimumOKeeffe class, and "min_VIRE" the MinimumVIRENN class.
        delta (float): tolerance involved in neighbor finding.
        cutoff (float): (large) radius to find tentative neighbors.

    Returns: neighbor sites.
    """

    if approach == "min_dist":
        return MinimumDistanceNN(tol=delta, cutoff=cutoff).get_nn(
                struct, n)
    elif approach == "voronoi":
        return VoronoiNN(tol=delta, cutoff=cutoff).get_nn(
                struct, n)
    elif approach == "min_OKeeffe":
        return MinimumOKeeffeNN(tol=delta, cutoff=cutoff).get_nn(
                struct, n)
    elif approach == "min_VIRE":
        return MinimumVIRENN(tol=delta, cutoff=cutoff).get_nn(
                struct, n)
    else:
        raise RuntimeError("unsupported neighbor-finding method ({}).".format(
                approach))


def site_is_of_motif_type(struct, n, approach="min_dist", delta=0.1, \
        cutoff=10.0, thresh=None):
    """
    Returns the motif type of the site with index n in structure struct;
    currently featuring "tetrahedral", "octahedral", "bcc", and "cp"
    (close-packed: fcc and hcp) as well as "square pyramidal" and
    "trigonal bipyramidal".  If the site is not recognized,
    "unrecognized" is returned.  If a site should be assigned to two
    different motifs, "multiple assignments" is returned.

    Args:
        struct (Structure): input structure.
        n (int): index of site in Structure object for which motif type
                is to be determined.
        approach (str): type of neighbor-finding approach, where
              "min_dist" will use the MinimumDistanceNN class,
              "voronoi" the VoronoiNN class, "min_OKeeffe" the
              MinimumOKeeffe class, and "min_VIRE" the MinimumVIRENN class.
        delta (float): tolerance involved in neighbor finding.
        cutoff (float): (large) radius to find tentative neighbors.
        thresh (dict): thresholds for motif criteria (currently, required
                keys and their default values are "qtet": 0.5,
                "qoct": 0.5, "qbcc": 0.5, "q6": 0.4).

    Returns: motif type (str).
    """

    if thresh is None:
        thresh = {
            "qtet": 0.5, "qoct": 0.5, "qbcc": 0.5, "q6": 0.4,
            "qtribipyr": 0.8, "qsqpyr": 0.8}

    ops = LocalStructOrderParams([
            "cn", "tet", "oct", "bcc", "q6", "sq_pyr", "tri_bipyr"])

    neighs_cent = get_neighbors_of_site_with_index(
            struct, n, approach=approach, delta=delta, cutoff=cutoff)
    neighs_cent.append(struct.sites[n])
    opvals = ops.get_order_parameters(
            neighs_cent, len(neighs_cent)-1, indices_neighs=[
            i for i in range(len(neighs_cent)-1)])
    cn = int(opvals[0] + 0.5)
    motif_type = "unrecognized"
    nmotif = 0

    if cn == 4 and opvals[1] > thresh["qtet"]:
        motif_type = "tetrahedral"
        nmotif += 1
    if cn == 5 and opvals[5] > thresh["qsqpyr"]:
       motif_type = "square pyramidal"
       nmotif += 1
    if cn == 5 and opvals[6] > thresh["qtribipyr"]:
       motif_type = "trigonal bipyramidal"
       nmotif += 1
    if cn == 6 and opvals[2] > thresh["qoct"]:
        motif_type = "octahedral"
        nmotif += 1
    if cn == 8 and (opvals[3] > thresh["qbcc"] and opvals[1] < thresh["qtet"]):
        motif_type = "bcc"
        nmotif += 1
    if cn == 12 and (opvals[4] > thresh["q6"] and opvals[1] < thresh["q6"] and \
                                 opvals[2] < thresh["q6"] and opvals[3] < thresh["q6"]):
        motif_type = "cp"
        nmotif += 1

    if nmotif > 1:
        motif_type = "multiple assignments"

    return motif_type

def gramschmidt(vin, uin):
    """
    Returns that part of the first input vector
    that is orthogonal to the second input vector.
    The output vector is not normalized.

    Args:
        vin (numpy array):
            first input vector
        uin (numpy array):
            second input vector
    """

    vin_uin = np.inner(vin, uin)
    uin_uin = np.inner(uin, uin)
    if uin_uin <= 0.0:
        raise ValueError("Zero or negative inner product!")
    return vin - (vin_uin / uin_uin) * uin


class LocalStructOrderParams(object):
    """
    This class permits the calculation of various types of local
    structure order parameters.
    """

    __supported_types = (
        "cn", "sgl_bd", "bent", "tri_plan", "tri_plan_max", "reg_tri", "sq_plan", \
        "sq_plan_max", "pent_plan", "pent_plan_max", "sq", "tet", "tet_max", "tri_pyr", \
        "sq_pyr", "sq_pyr_legacy", "tri_bipyr", "sq_bipyr", "oct", \
        "oct_legacy", "pent_pyr", "hex_pyr", "pent_bipyr", "hex_bipyr", \
        "T", "cuboct", "cuboct_max", "see_saw_rect", "bcc", "q2", "q4", "q6", "oct_max", "hex_plan_max")

    def __init__(self, types, parameters=None, cutoff=-10.0):
        """
        Args:
            types ([string]): list of strings representing the types of
                order parameters to be calculated. Note that multiple
                mentions of the same type may occur. Currently available
                types recognize following environments:
                  "cn": simple coordination number---normalized
                        if desired;
                  "sgl_bd": single bonds;
                  "bent": bent (angular) coordinations
                          (Zimmermann & Jain, in progress, 2017);
                  "T": T-shape coordinations;
                  "see_saw_rect": see saw-like coordinations;
                  "tet": tetrahedra
                         (Zimmermann et al., submitted, 2017);
                  "oct": octahedra
                         (Zimmermann et al., submitted, 2017);
                  "bcc": body-centered cubic environments (Peters,
                         J. Chem. Phys., 131, 244103, 2009);
                  "tri_plan": trigonal planar environments;
                  "sq_plan": square planar environments;
                  "pent_plan": pentagonal planar environments;
                  "tri_pyr": trigonal pyramids (coordinated atom is in
                             the center of the basal plane);
                  "sq_pyr": square pyramids;
                  "pent_pyr": pentagonal pyramids;
                  "hex_pyr": hexagonal pyramids;
                  "tri_bipyr": trigonal bipyramids;
                  "sq_bipyr": square bipyramids;
                  "pent_bipyr": pentagonal bipyramids;
                  "hex_bipyr": hexagonal bipyramids;
                  "cuboct": cuboctahedra;
                  "q2": motif-unspecific bond orientational order
                        parameter (BOOP) of weight l=2 (Steinhardt
                        et al., Phys. Rev. B, 28, 784-805, 1983);
                  "q4": BOOP of weight l=4;
                  "q6": BOOP of weight l=6.
                  "reg_tri": regular triangle with varying height
                             to basal plane;
                  "sq": square coordination (cf., "reg_tri");
                  "oct_legacy": original Peters-style OP recognizing
                                octahedral coordination environments
                                (Zimmermann et al., J. Am. Chem. Soc.,
                                137, 13352-13361, 2015) that can, however,
                                produce small negative values sometimes.
                  "sq_pyr_legacy": square pyramids (legacy);
            parameters ([dict]): list of dictionaries
                that store float-type parameters associated with the
                definitions of the different order parameters
                (length of list = number of OPs). If an entry
                is None, default values are used that are read from
                the op_params.yaml file. With few exceptions, 9 different
                parameters are used across all OPs:
                  "norm": normalizing constant (used in "cn"
                      (default value: 1)).
                  "TA": target angle (TA) in fraction of 180 degrees
                      ("bent" (1), "tet" (0.6081734479693927),
                      "tri_plan" (0.66666666667), "pent_plan" (0.6),
                      "sq_pyr_legacy" (0.5)).
                  "IGW_TA": inverse Gaussian width (IGW) for penalizing
                      angles away from the target angle in inverse
                      fractions of 180 degrees to ("bent" and "tet" (15),
                      "tri_plan" (13.5), "pent_plan" (18),
                      "sq_pyr_legacy" (30)).
                  "IGW_EP": IGW for penalizing angles away from the
                      equatorial plane (EP) at 90 degrees ("T", "see_saw_rect",
                      "oct", "sq_plan", "tri_pyr", "sq_pyr", "pent_pyr",
                      "hex_pyr", "tri_bipyr", "sq_bipyr", "pent_bipyr",
                      "hex_bipyr", and "oct_legacy" (18)).
                  "fac_AA": factor applied to azimuth angle (AA) in cosine
                      term ("T", "tri_plan", and "sq_plan" (1), "tet",
                      "tri_pyr", and "tri_bipyr" (1.5), "oct", "sq_pyr",
                      "sq_bipyr", and "oct_legacy" (2), "pent_pyr"
                      and "pent_bipyr" (2.5), "hex_pyr" and
                      "hex_bipyr" (3)).
                  "exp_cos_AA": exponent applied to cosine term of AA
                      ("T", "tet", "oct", "tri_plan", "sq_plan",
                      "tri_pyr", "sq_pyr", "pent_pyr", "hex_pyr",
                      "tri_bipyr", "sq_bipyr", "pent_bipyr", "hex_bipyr",
                      and "oct_legacy" (2)).
                  "min_SPP": smallest angle (in radians) to consider
                      a neighbor to be
                      at South pole position ("see_saw_rect", "oct", "bcc",
                      "sq_plan", "tri_bipyr", "sq_bipyr", "pent_bipyr",
                      "hex_bipyr", "cuboct", and "oct_legacy"
                      (2.792526803190927)).
                  "IGW_SPP": IGW for penalizing angles away from South
                      pole position ("see_saw_rect", "oct", "bcc", "sq_plan",
                      "tri_bipyr", "sq_bipyr", "pent_bipyr", "hex_bipyr",
                      "cuboct", and "oct_legacy" (15)).
                  "w_SPP": weight for South pole position relative to
                      equatorial positions ("see_saw_rect" and "sq_plan" (1),
                      "cuboct" (1.8), "tri_bipyr" (2), "oct",
                      "sq_bipyr", and "oct_legacy" (3), "pent_bipyr" (4),
                      "hex_bipyr" (5), "bcc" (6)).
            cutoff (float): Cutoff radius to determine which nearest
                neighbors are supposed to contribute to the order
                parameters. If the value is negative the neighboring
                sites found by distance and cutoff radius are further
                pruned using the get_nn method from the
                VoronoiNN class.
        """
        for t in types:
            if t not in LocalStructOrderParams.__supported_types:
                raise ValueError("Unknown order parameter type (" + \
                                 t + ")!")
        self._types = tuple(types)

        self._params = []
        for i, t in enumerate(self._types):
            d = default_op_params[t].copy() if default_op_params[t] is not None \
                else None
            if parameters is None:
                self._params.append(d)
            elif parameters[i] is None:
                self._params.append(d)
            else:
                self._params.append(parameters[i].copy())

        self._computerijs = self._computerjks = self._geomops = False
        self._geomops2 = self._boops = False
        self._max_trig_order = -1

        # Add here any additional flags to be used during calculation.
        if "sgl_bd" in self._types:
            self._computerijs = True
        if not set(self._types).isdisjoint(
                ["tet", "oct", "bcc", "sq_pyr", "sq_pyr_legacy",
                 "tri_bipyr", "sq_bipyr", "oct_legacy", "tri_plan",
                 "sq_plan", "pent_plan",  "tri_pyr", "pent_pyr", "hex_pyr",
                 "pent_bipyr", "hex_bipyr", "T", "cuboct", "oct_max", "tet_max",
                 "tri_plan_max", "sq_plan_max", "pent_plan_max", "cuboct_max",
                 "bent", "see_saw_rect", "hex_plan_max"]):
            self._computerijs = self._geomops = True
        if not set(self._types).isdisjoint(["reg_tri", "sq"]):
            self._computerijs = self._computerjks = self._geomops2 = True
        if not set(self._types).isdisjoint(["q2", "q4", "q6"]):
            self._computerijs = self._boops = True
        if "q2" in self._types:
            self._max_trig_order = 2
        if "q4" in self._types:
            self._max_trig_order = 4
        if "q6" in self._types:
            self._max_trig_order = 6

        # Finish parameter treatment.
        if cutoff < 0.0:
            self._cutoff = -cutoff
            self._voroneigh = True
        elif cutoff > 0.0:
            self._cutoff = cutoff
            self._voroneigh = False
        else:
            raise ValueError("Cutoff radius is zero!")

        # Further variable definitions.
        self._last_nneigh = -1
        self._pow_sin_t = {}
        self._pow_cos_t = {}
        self._sin_n_p = {}
        self._cos_n_p = {}

    @property
    def num_ops(self):

        """"
        Returns:
            int: the number of different order parameters that are targeted
                to be calculated.
        """

        return len(self._types)

    @property
    def last_nneigh(self):

        """"
        Returns:
            int: the number of neighbors encountered during the most
                recent order parameter calculation. A value of -1 indicates
                that no such calculation has yet been performed for this
                instance.
        """

        return len(self._last_nneigh)

    def compute_trigonometric_terms(self, thetas, phis):

        """"
        Computes trigonometric terms that are required to
        calculate bond orientational order parameters using
        internal variables.

        Args:
            thetas ([float]): polar angles of all neighbors in radians.
            phis ([float]): azimuth angles of all neighbors in radians.
                The list of
                azimuth angles of all neighbors in radians.  The list of
                azimuth angles is expected to have the same size as the
                list of polar angles; otherwise, a ValueError is raised.
                Also, the two lists of angles have to be coherent in
                order. That is, it is expected that the order in the list
                of azimuth angles corresponds to a distinct sequence of
                neighbors. And, this sequence has to equal the sequence
                of neighbors in the list of polar angles.

        """

        if len(thetas) != len(phis):
            raise ValueError("List of polar and azimuthal angles have to be"
                             " equal!")

        self._pow_sin_t.clear()
        self._pow_cos_t.clear()
        self._sin_n_p.clear()
        self._cos_n_p.clear()

        self._pow_sin_t[1] = [sin(float(t)) for t in thetas]
        self._pow_cos_t[1] = [cos(float(t)) for t in thetas]
        self._sin_n_p[1] = [sin(float(p)) for p in phis]
        self._cos_n_p[1] = [cos(float(p)) for p in phis]

        for i in range(2, self._max_trig_order + 1):
            self._pow_sin_t[i] = [e[0] * e[1] for e in zip(
                self._pow_sin_t[i - 1], self._pow_sin_t[1])]
            self._pow_cos_t[i] = [e[0] * e[1] for e in zip(
                self._pow_cos_t[i - 1], self._pow_cos_t[1])]
            self._sin_n_p[i] = [sin(float(i) * float(p)) \
                                for p in phis]
            self._cos_n_p[i] = [cos(float(i) * float(p)) \
                                for p in phis]

    def get_q2(self, thetas=None, phis=None):

        """
        Calculates the value of the bond orientational order parameter of
        weight l=2.  If the function is called with non-empty lists of
        polar and azimuthal angles the corresponding trigonometric terms
        are computed afresh.  Otherwise, it is expected that the
        compute_trigonometric_terms function has been just called.

        Args:
            thetas ([float]): polar angles of all neighbors in radians.
            phis ([float]): azimuth angles of all neighbors in radians.

        Returns:
            float: bond orientational order parameter of weight l=2
                corresponding to the input angles thetas and phis.
        """

        if thetas is not None and phis is not None:
            self.compute_trigonometric_terms(thetas, phis)
        nnn = len(self._pow_sin_t[1])
        nnn_range = range(nnn)

        sqrt_15_2pi = sqrt(15.0 / (2.0 * pi))
        sqrt_5_pi = sqrt(5.0 / pi)

        pre_y_2_2 = [0.25 * sqrt_15_2pi * val for val in self._pow_sin_t[2]]
        pre_y_2_1 = [0.5 * sqrt_15_2pi * val[0] * val[1]
                     for val in zip(self._pow_sin_t[1], self._pow_cos_t[1])]

        acc = 0.0

        # Y_2_-2
        real = imag = 0.0
        for i in nnn_range:
            real += pre_y_2_2[i] * self._cos_n_p[2][i]
            imag -= pre_y_2_2[i] * self._sin_n_p[2][i]
        acc += (real * real + imag * imag)

        # Y_2_-1
        real = imag = 0.0
        for i in nnn_range:
            real += pre_y_2_1[i] * self._cos_n_p[1][i]
            imag -= pre_y_2_1[i] * self._sin_n_p[1][i]
        acc += (real * real + imag * imag)

        # Y_2_0
        real = imag = 0.0
        for i in nnn_range:
            real += 0.25 * sqrt_5_pi * (3.0 * self._pow_cos_t[2][i] - 1.0)
        acc += (real * real)

        # Y_2_1
        real = imag = 0.0
        for i in nnn_range:
            real -= pre_y_2_1[i] * self._cos_n_p[1][i]
            imag -= pre_y_2_1[i] * self._sin_n_p[1][i]
        acc += (real * real + imag * imag)

        # Y_2_2
        real = imag = 0.0
        for i in nnn_range:
            real += pre_y_2_2[i] * self._cos_n_p[2][i]
            imag += pre_y_2_2[i] * self._sin_n_p[2][i]
        acc += (real * real + imag * imag)

        q2 = sqrt(4.0 * pi * acc / (5.0 * float(nnn * nnn)))
        return q2

    def get_q4(self, thetas=None, phis=None):

        """
        Calculates the value of the bond orientational order parameter of
        weight l=4.  If the function is called with non-empty lists of
        polar and azimuthal angles the corresponding trigonometric terms
        are computed afresh.  Otherwise, it is expected that the
        compute_trigonometric_terms function has been just called.

        Args:
            thetas ([float]): polar angles of all neighbors in radians.
            phis ([float]): azimuth angles of all neighbors in radians.

        Returns:
            float: bond orientational order parameter of weight l=4
                corresponding to the input angles thetas and phis.
        """

        if thetas is not None and phis is not None:
            self.compute_trigonometric_terms(thetas, phis)
        nnn = len(self._pow_sin_t[1])
        nnn_range = range(nnn)

        i16_3 = 3.0 / 16.0
        i8_3 = 3.0 / 8.0

        sqrt_35_pi = sqrt(35.0 / pi)
        sqrt_35_2pi = sqrt(35.0 / (2.0 * pi))
        sqrt_5_pi = sqrt(5.0 / pi)
        sqrt_5_2pi = sqrt(5.0 / (2.0 * pi))
        sqrt_1_pi = sqrt(1.0 / pi)

        pre_y_4_4 = [i16_3 * sqrt_35_2pi * val for val in self._pow_sin_t[4]]
        pre_y_4_3 = [i8_3 * sqrt_35_pi * val[0] * val[1] \
                     for val in zip(self._pow_sin_t[3], self._pow_cos_t[1])]
        pre_y_4_2 = [i8_3 * sqrt_5_2pi * val[0] * (7.0 * val[1] - 1.0) \
                     for val in zip(self._pow_sin_t[2], self._pow_cos_t[2])]
        pre_y_4_1 = [i8_3 * sqrt_5_pi * val[0] * (7.0 * val[1] - 3.0 * val[2]) \
                     for val in zip(self._pow_sin_t[1], self._pow_cos_t[3], \
                                    self._pow_cos_t[1])]

        acc = 0.0

        # Y_4_-4
        real = imag = 0.0
        for i in nnn_range:
            real += pre_y_4_4[i] * self._cos_n_p[4][i]
            imag -= pre_y_4_4[i] * self._sin_n_p[4][i]
        acc += (real * real + imag * imag)

        # Y_4_-3
        real = imag = 0.0
        for i in nnn_range:
            real += pre_y_4_3[i] * self._cos_n_p[3][i]
            imag -= pre_y_4_3[i] * self._sin_n_p[3][i]
        acc += (real * real + imag * imag)

        # Y_4_-2
        real = imag = 0.0
        for i in nnn_range:
            real += pre_y_4_2[i] * self._cos_n_p[2][i]
            imag -= pre_y_4_2[i] * self._sin_n_p[2][i]
        acc += (real * real + imag * imag)

        # Y_4_-1
        real = imag = 0.0
        for i in nnn_range:
            real += pre_y_4_1[i] * self._cos_n_p[1][i]
            imag -= pre_y_4_1[i] * self._sin_n_p[1][i]
        acc += (real * real + imag * imag)

        # Y_4_0
        real = imag = 0.0
        for i in nnn_range:
            real += i16_3 * sqrt_1_pi * (35.0 * self._pow_cos_t[4][i] - \
                                         30.0 * self._pow_cos_t[2][i] + 3.0)
        acc += (real * real)

        # Y_4_1
        real = imag = 0.0
        for i in nnn_range:
            real -= pre_y_4_1[i] * self._cos_n_p[1][i]
            imag -= pre_y_4_1[i] * self._sin_n_p[1][i]
        acc += (real * real + imag * imag)

        # Y_4_2
        real = imag = 0.0
        for i in nnn_range:
            real += pre_y_4_2[i] * self._cos_n_p[2][i]
            imag += pre_y_4_2[i] * self._sin_n_p[2][i]
        acc += (real * real + imag * imag)

        # Y_4_3
        real = imag = 0.0
        for i in nnn_range:
            real -= pre_y_4_3[i] * self._cos_n_p[3][i]
            imag -= pre_y_4_3[i] * self._sin_n_p[3][i]
        acc += (real * real + imag * imag)

        # Y_4_4
        real = imag = 0.0
        for i in nnn_range:
            real += pre_y_4_4[i] * self._cos_n_p[4][i]
            imag += pre_y_4_4[i] * self._sin_n_p[4][i]
        acc += (real * real + imag * imag)

        q4 = sqrt(4.0 * pi * acc / (9.0 * float(nnn * nnn)))
        return q4

    def get_q6(self, thetas=None, phis=None):

        """
        Calculates the value of the bond orientational order parameter of
        weight l=6.  If the function is called with non-empty lists of
        polar and azimuthal angles the corresponding trigonometric terms
        are computed afresh.  Otherwise, it is expected that the
        compute_trigonometric_terms function has been just called.

        Args:
            thetas ([float]): polar angles of all neighbors in radians.
            phis ([float]): azimuth angles of all neighbors in radians.

        Returns:
            float: bond orientational order parameter of weight l=6
                corresponding to the input angles thetas and phis.
        """

        if thetas is not None and phis is not None:
            self.compute_trigonometric_terms(thetas, phis)
        nnn = len(self._pow_sin_t[1])
        nnn_range = range(nnn)

        i64 = 1.0 / 64.0
        i32 = 1.0 / 32.0
        i32_3 = 3.0 / 32.0
        i16 = 1.0 / 16.0

        sqrt_3003_pi = sqrt(3003.0 / pi)
        sqrt_1001_pi = sqrt(1001.0 / pi)
        sqrt_91_2pi = sqrt(91.0 / (2.0 * pi))
        sqrt_1365_pi = sqrt(1365.0 / pi)
        sqrt_273_2pi = sqrt(273.0 / (2.0 * pi))
        sqrt_13_pi = sqrt(13.0 / pi)

        pre_y_6_6 = [i64 * sqrt_3003_pi * val for val in self._pow_sin_t[6]]
        pre_y_6_5 = [i32_3 * sqrt_1001_pi * val[0] * val[1]
                     for val in zip(self._pow_sin_t[5], self._pow_cos_t[1])]
        pre_y_6_4 = [i32_3 * sqrt_91_2pi * val[0] * (11.0 * val[1] - 1.0)
                     for val in zip(self._pow_sin_t[4], self._pow_cos_t[2])]
        pre_y_6_3 = [
            i32 * sqrt_1365_pi * val[0] * (11.0 * val[1] - 3.0 * val[2])
            for val in zip(self._pow_sin_t[3], self._pow_cos_t[3],
                           self._pow_cos_t[1])]
        pre_y_6_2 = [i64 * sqrt_1365_pi * val[0] * (33.0 * val[1] -
                                                    18.0 * val[2] + 1.0) for val
                     in zip(self._pow_sin_t[2],
                            self._pow_cos_t[4], self._pow_cos_t[2])]
        pre_y_6_1 = [i16 * sqrt_273_2pi * val[0] * (33.0 * val[1] -
                                                    30.0 * val[2] + 5.0 * val[
                                                        3]) for val in
                     zip(self._pow_sin_t[1],
                         self._pow_cos_t[5], self._pow_cos_t[3],
                         self._pow_cos_t[1])]

        acc = 0.0

        # Y_6_-6
        real = 0.0
        imag = 0.0
        for i in nnn_range:
            real += pre_y_6_6[i] * self._cos_n_p[6][i]  # cos(x) =  cos(-x)
            imag -= pre_y_6_6[i] * self._sin_n_p[6][i]  # sin(x) = -sin(-x)
        acc += (real * real + imag * imag)

        # Y_6_-5
        real = 0.0
        imag = 0.0
        for i in nnn_range:
            real += pre_y_6_5[i] * self._cos_n_p[5][i]
            imag -= pre_y_6_5[i] * self._sin_n_p[5][i]
        acc += (real * real + imag * imag)

        # Y_6_-4
        real = 0.0
        imag = 0.0
        for i in nnn_range:
            real += pre_y_6_4[i] * self._cos_n_p[4][i]
            imag -= pre_y_6_4[i] * self._sin_n_p[4][i]
        acc += (real * real + imag * imag)

        # Y_6_-3
        real = 0.0
        imag = 0.0
        for i in nnn_range:
            real += pre_y_6_3[i] * self._cos_n_p[3][i]
            imag -= pre_y_6_3[i] * self._sin_n_p[3][i]
        acc += (real * real + imag * imag)

        # Y_6_-2
        real = 0.0
        imag = 0.0
        for i in nnn_range:
            real += pre_y_6_2[i] * self._cos_n_p[2][i]
            imag -= pre_y_6_2[i] * self._sin_n_p[2][i]
        acc += (real * real + imag * imag)

        # Y_6_-1
        real = 0.0
        imag = 0.0
        for i in nnn_range:
            real += pre_y_6_1[i] * self._cos_n_p[1][i]
            imag -= pre_y_6_1[i] * self._sin_n_p[1][i]
        acc += (real * real + imag * imag)

        # Y_6_0
        real = 0.0
        imag = 0.0
        for i in nnn_range:
            real += i32 * sqrt_13_pi * (231.0 * self._pow_cos_t[6][i] -
                                        315.0 * self._pow_cos_t[4][i] + 105.0 *
                                        self._pow_cos_t[2][i] - 5.0)
        acc += (real * real)

        # Y_6_1
        real = 0.0
        imag = 0.0
        for i in nnn_range:
            real -= pre_y_6_1[i] * self._cos_n_p[1][i]
            imag -= pre_y_6_1[i] * self._sin_n_p[1][i]
        acc += (real * real + imag * imag)

        # Y_6_2
        real = 0.0
        imag = 0.0
        for i in nnn_range:
            real += pre_y_6_2[i] * self._cos_n_p[2][i]
            imag += pre_y_6_2[i] * self._sin_n_p[2][i]
        acc += (real * real + imag * imag)

        # Y_6_3
        real = 0.0
        imag = 0.0
        for i in nnn_range:
            real -= pre_y_6_3[i] * self._cos_n_p[3][i]
            imag -= pre_y_6_3[i] * self._sin_n_p[3][i]
        acc += (real * real + imag * imag)

        # Y_6_4
        real = 0.0
        imag = 0.0
        for i in nnn_range:
            real += pre_y_6_4[i] * self._cos_n_p[4][i]
            imag += pre_y_6_4[i] * self._sin_n_p[4][i]
        acc += (real * real + imag * imag)

        # Y_6_5
        real = 0.0
        imag = 0.0
        for i in nnn_range:
            real -= pre_y_6_5[i] * self._cos_n_p[5][i]
            imag -= pre_y_6_5[i] * self._sin_n_p[5][i]
        acc += (real * real + imag * imag)

        # Y_6_6
        real = 0.0
        imag = 0.0
        for i in nnn_range:
            real += pre_y_6_6[i] * self._cos_n_p[6][i]
            imag += pre_y_6_6[i] * self._sin_n_p[6][i]
        acc += (real * real + imag * imag)

        q6 = sqrt(4.0 * pi * acc / (13.0 * float(nnn * nnn)))
        return q6

    def get_type(self, index):

        """
        Return type of order parameter at the index provided and
        represented by a short string.

        Args:
            index (int): index of order parameter for which type is
                to be returned.
        Returns:
            str: OP type.
        """
        if index < 0 or index >= len(self._types):
            raise ValueError("Index for getting order parameter type"
                             " out-of-bounds!")
        return self._types[index]

    def get_parameters(self, index):

        """
        Returns list of floats that represents
        the parameters associated
        with calculation of the order
        parameter that was defined at the index provided.
        Attention: the parameters do not need to equal those originally
        inputted because of processing out of efficiency reasons.

        Args:
            index (int):
                index of order parameter for which associated parameters
                are to be returned.
        Returns:
            [float]: parameters of a given OP.
        """
        if index < 0 or index >= len(self._types):
            raise ValueError("Index for getting parameters associated with"
                             " order parameter calculation out-of-bounds!")
        return self._params[index]

    def get_order_parameters(self, structure, n, indices_neighs=None, \
                             tol=0.0, target_spec=None):

        """
        Compute all order parameters of site n.

        Args:
            structure (Structure): input structure.
            n (int): index of site in input structure,
                for which OPs are to be
                calculated.  Note that we do not use the sites iterator
                here, but directly access sites via struct[index].
            indices_neighs ([int]): list of indices of those neighbors
                in Structure object
                structure that are to be considered for OP computation.
                This optional argument overwrites the way neighbors are
                to be determined as defined in the constructor (i.e.,
                Voronoi coordination finder via negative cutoff radius
                vs constant cutoff radius if cutoff was positive).
                We do not use information about the underlying
                structure lattice if the neighbor indices are explicitly
                provided.  This has two important consequences.  First,
                the input Structure object can, in fact, be a
                simple list of Site objects.  Second, no nearest images
                of neighbors are determined when providing an index list.
                Note furthermore that this neighbor
                determination type ignores the optional target_spec
                argument.
            tol (float): threshold of weight
                (= solid angle / maximal solid angle)
                to determine if a particular pair is
                considered neighbors; this is relevant only in the case
                when Voronoi polyhedra are used to determine coordination
            target_spec (Specie): target species to be considered
                when calculating the order
                parameters of site n; None includes all species of input
                structure.

        Returns:
            [floats]: representing order parameters.  Should it not be
            possible to compute a given OP for a conceptual reason, the
            corresponding entry is None instead of a float.  For Steinhardt
            et al.'s bond orientational OPs and the other geometric OPs
            ("tet", "oct", "bcc", etc.),
            this can happen if there is a single
            neighbor around site n in the structure because that
            does not permit calculation of angles between multiple
            neighbors.
        """

        # Do error-checking and initialization.
        if n < 0:
            raise ValueError("Site index smaller zero!")
        if n >= len(structure):
            raise ValueError("Site index beyond maximum!")
        if indices_neighs is not None:
            for index in indices_neighs:
                if index >= len(structure):
                    raise ValueError("Neighbor site index beyond maximum!")
        if tol < 0.0:
            raise ValueError("Negative tolerance for weighted solid angle!")

        left_of_unity = 1.0 - 1.0e-12
        # The following threshold has to be adapted to non-Angstrom units.
        very_small = 1.0e-12
        fac_bcc = 1.0 / exp(-0.5)

        # Find central site and its neighbors.
        # Note that we adopt the same way of accessing sites here as in
        # VoronoiNN; that is, not via the sites iterator.
        centsite = structure[n]
        if indices_neighs is not None:
            neighsites = [structure[index] for index in indices_neighs]
        elif self._voroneigh:
            vnn = VoronoiNN(tol=tol, targets=target_spec)
            neighsites = vnn.get_nn(structure, n)
        else:
            # Structure.get_sites_in_sphere --> also other periodic images
            neighsitestmp = [i[0] for i in structure.get_sites_in_sphere(
                centsite.coords, self._cutoff)]
            neighsites = []
            if centsite not in neighsitestmp:
                raise ValueError("Could not find center site!")
            else:
                neighsitestmp.remove(centsite)
            if target_spec is None:
                neighsites = list(neighsitestmp)
            else:
                neighsites[:] = [site for site in neighsitestmp \
                                 if site.specie.symbol == target_spec]
        nneigh = len(neighsites)
        self._last_nneigh = nneigh

        # Prepare angle calculations, if applicable.
        rij = []
        rjk = []
        rijnorm = []
        rjknorm = []
        dist = []
        distjk_unique = []
        distjk = []
        centvec = centsite.coords
        if self._computerijs:
            for j, neigh in enumerate(neighsites):
                rij.append((neigh.coords - centvec))
                dist.append(np.linalg.norm(rij[j]))
                rijnorm.append((rij[j] / dist[j]))
        if self._computerjks:
            for j, neigh in enumerate(neighsites):
                rjk.append([])
                rjknorm.append([])
                distjk.append([])
                kk = 0
                for k in range(len(neighsites)):
                    if j != k:
                        rjk[j].append(neighsites[k].coords - neigh.coords)
                        distjk[j].append(np.linalg.norm(rjk[j][kk]))
                        if k > j:
                            distjk_unique.append(distjk[j][kk])
                        rjknorm[j].append(rjk[j][kk] / distjk[j][kk])
                        kk = kk + 1
        # Initialize OP list and, then, calculate OPs.
        ops = [0.0 for t in self._types]
        #norms = [[[] for j in range(nneigh)] for t in self._types]

        # First, coordination number and distance-based OPs.
        for i, t in enumerate(self._types):
            if t == "cn":
                ops[i] = nneigh / self._params[i]['norm']
            elif t == "sgl_bd":
                dist_sorted = sorted(dist)
                if len(dist_sorted) == 1:
                    ops[i] = 1.0
                elif len(dist_sorted) > 1:
                    ops[i] = 1.0 - dist_sorted[0] / dist_sorted[1]

        # Then, bond orientational OPs based on spherical harmonics
        # according to Steinhardt et al., Phys. Rev. B, 28, 784-805, 1983.
        if self._boops:
            thetas = []
            phis = []
            for j, vec in enumerate(rijnorm):

                # z is North pole --> theta between vec and (0, 0, 1)^T.
                # Because vec is normalized, dot product is simply vec[2].
                thetas.append(acos(max(-1.0, min(vec[2], 1.0))))
                tmpphi = 0.0

                # Compute phi only if it is not (almost) perfectly
                # aligned with z-axis.
                if -left_of_unity < vec[2] < left_of_unity:
                    # x is prime meridian --> phi between projection of vec
                    # into x-y plane and (1, 0, 0)^T
                    tmpphi = acos(max(-1.0, min(vec[0] / (sqrt(
                        vec[0] * vec[0] + vec[1] * vec[1])), 1.0)))
                    if vec[1] < 0.0:
                        tmpphi = -tmpphi
                phis.append(tmpphi)

            # Note that None flags that we have too few neighbors
            # for calculating BOOPS.
            for i, t in enumerate(self._types):
                if t == "q2":
                    ops[i] = self.get_q2(thetas, phis) if len(
                        thetas) > 0 else None
                elif t == "q4":
                    ops[i] = self.get_q4(thetas, phis) if len(
                        thetas) > 0 else None
                elif t == "q6":
                    ops[i] = self.get_q6(thetas, phis) if len(
                        thetas) > 0 else None

        # Then, deal with the Peters-style OPs that are tailor-made
        # to recognize common structural motifs
        # (Peters, J. Chem. Phys., 131, 244103, 2009;
        #  Zimmermann et al., J. Am. Chem. Soc., under revision, 2015).
        if self._geomops:
            gaussthetak = [0.0 for t in self._types]  # not used by all OPs
            qsptheta = [[[] for j in range(nneigh)] for t in self._types]
            norms = [[[] for j in range(nneigh)] for t in self._types]
            ipi = 1.0 / pi
            piover2 = pi / 2.0
            tetangoverpi = acos(-1.0 / 3.0) * ipi  # xxx: delete
            itetangminuspihalfoverpi = 1.0 / (tetangoverpi - 0.5)
            onethird = 1.0 / 3.0
            twothird = 2.0 / 3.0
            for j in range(nneigh):  # Neighbor j is put to the North pole.
                zaxis = rijnorm[j]
                kc = 0
                for k in range(nneigh):  # From neighbor k, we construct
                    if j != k:  # the prime meridian.
                        for i in range(len(self._types)):
                            qsptheta[i][j].append(0.0)
                            norms[i][j].append(0)
                        tmp = max(
                            -1.0, min(np.inner(zaxis, rijnorm[k]), 1.0))
                        thetak = acos(tmp)
                        xaxistmp = gramschmidt(rijnorm[k], zaxis)
                        if np.linalg.norm(xaxistmp) < very_small:
                            flag_xaxis = True
                        else:
                            xaxis = xaxistmp / np.linalg.norm(xaxistmp)
                            flag_xaxis = False

                        # Contributions of j-i-k angles, where i represents the
                        # central atom and j and k two of the neighbors.
                        for i, t in enumerate(self._types):
                            if t in ["bent", "sq_pyr_legacy"]:
                                tmp = self._params[i]['IGW_TA'] * (
                                        thetak * ipi - self._params[i]['TA'])
                                qsptheta[i][j][kc] += exp(-0.5 * tmp * tmp)
                                norms[i][j][kc] += 1
                            elif t in ["tri_plan", "tri_plan_max", "tet", "tet_max"]:
                                tmp = self._params[i]['IGW_TA'] * (
                                        thetak * ipi - self._params[i]['TA'])
                                gaussthetak[i] = exp(-0.5 * tmp * tmp)
                                if t in ["tri_plan_max", "tet_max"]:
                                    qsptheta[i][j][kc] += gaussthetak[i]
                                    norms[i][j][kc] += 1
                            elif t in ["T", "tri_pyr", "sq_pyr", "pent_pyr", "hex_pyr"]:
                                tmp = self._params[i]['IGW_EP'] * (thetak * ipi - 0.5)
                                qsptheta[i][j][kc] += exp(-0.5 * tmp * tmp)
                                norms[i][j][kc] += 1
                            elif t in ["sq_plan", "oct", "oct_legacy",
                                       "cuboct", "cuboct_max"]:
                                if thetak >= self._params[i]['min_SPP']:
                                    tmp = self._params[i]['IGW_SPP'] * (
                                            thetak * ipi - 1.0)
                                    qsptheta[i][j][kc] += (
                                            self._params[i]['w_SPP'] *
                                            exp(-0.5 * tmp * tmp))
                                    norms[i][j][kc] += self._params[i]['w_SPP']
                            elif t in ["see_saw_rect", "tri_bipyr", "sq_bipyr",
                                       "pent_bipyr", "hex_bipyr", "oct_max",
                                       "sq_plan_max", "hex_plan_max"]:
                                if thetak < self._params[i]['min_SPP']:
                                    tmp = self._params[i]['IGW_EP'] * (
                                            thetak * ipi - 0.5) if t != "hex_plan_max" else \
                                            self._params[i]['IGW_TA'] * (
                                            fabs(thetak * ipi - 0.5) - self._params[i]['TA'])
                                    qsptheta[i][j][kc] += exp(
                                        -0.5 * tmp * tmp)
                                    norms[i][j][kc] += 1
                            elif t in ["pent_plan", "pent_plan_max"]:
                                tmp = 0.4 if thetak <= self._params[i]['TA'] * pi \
                                        else 0.8
                                tmp2 = self._params[i]['IGW_TA'] * (
                                        thetak * ipi - tmp)
                                gaussthetak[i] = exp(-0.5 * tmp2 * tmp2)
                                if t == "pent_plan_max":
                                    qsptheta[i][j][kc] += gaussthetak[i]
                                    norms[i][j][kc] += 1
                            elif t == "bcc" and j < k:
                                if thetak >= self._params[i]['min_SPP']:
                                    tmp = self._params[i]['IGW_SPP'] * (
                                            thetak * ipi - 1.0)
                                    qsptheta[i][j][kc] += (self._params[i]['w_SPP'] *
                                                       exp(-0.5 * tmp * tmp))
                                    norms[i][j][kc] += self._params[i]['w_SPP']

                        for m in range(nneigh):
                            if (m != j) and (m != k) and (not flag_xaxis):
                                tmp = max(
                                    -1.0, min(np.inner(zaxis, rijnorm[m]), 1.0))
                                thetam = acos(tmp)
                                xtwoaxistmp = gramschmidt(rijnorm[m], zaxis)
                                l = np.linalg.norm(xtwoaxistmp)
                                if l < very_small:
                                    flag_xtwoaxis = True
                                else:
                                    xtwoaxis = xtwoaxistmp / l
                                    phi = acos(max(
                                        -1.0,
                                        min(np.inner(xtwoaxis, xaxis), 1.0)))
                                    flag_xtwoaxis = False

                                # South pole contributions of m.
                                if t in ["tri_bipyr", "sq_bipyr", "pent_bipyr",
                                         "hex_bipyr", "oct_max", "sq_plan_max",
                                         "hex_plan_max", "see_saw_rect"]:
                                    if thetam >= self._params[i]['min_SPP']:
                                        tmp = self._params[i]['IGW_SPP'] * (
                                                thetam * ipi - 1.0)
                                        qsptheta[i][j][kc] += exp(-0.5 * tmp * tmp)
                                        norms[i][j][kc] += 1

                                # Contributions of j-i-m angle and
                                # angles between plane j-i-k and i-m vector.
                                if not flag_xaxis and not flag_xtwoaxis:
                                    for i, t in enumerate(self._types):
                                        if t in ["tri_plan", "tri_plan_max", \
                                                 "tet", "tet_max"]:
                                            tmp = self._params[i]['IGW_TA'] * (
                                                thetam * ipi -
                                                self._params[i]['TA'])
                                            tmp2 = cos(
                                                self._params[i]['fac_AA'] *
                                                phi) ** self._params[i][
                                                'exp_cos_AA']
                                            tmp3 = 1 if t in ["tri_plan_max", "tet_max"] \
                                                else gaussthetak[i]
                                            qsptheta[i][j][kc] += tmp3 * exp(
                                                -0.5 * tmp * tmp) * tmp2
                                            norms[i][j][kc] += 1
                                        elif t in ["pent_plan", "pent_plan_max"]:
                                            tmp = 0.4 if thetam <= self._params[i]['TA'] * pi \
                                                    else 0.8
                                            tmp2 = self._params[i]['IGW_TA'] * (
                                                    thetam * ipi - tmp)
                                            tmp3 = cos(phi)
                                            tmp4 = 1 if t == "pent_plan_max" \
                                                else gaussthetak[i]
                                            qsptheta[i][j][kc] += tmp4 * exp(
                                                    -0.5 * tmp2 * tmp2) * tmp3 * tmp3
                                            norms[i][j][kc] += 1
                                        elif t in ["T", "tri_pyr", "sq_pyr",
                                                   "pent_pyr", "hex_pyr"]:
                                            tmp = cos(self._params[i]['fac_AA'] *
                                                      phi) ** self._params[i][
                                                      'exp_cos_AA']
                                            tmp3 = self._params[i]['IGW_EP'] * (
                                                    thetam * ipi - 0.5)
                                            qsptheta[i][j][kc] += tmp * exp(
                                                -0.5 * tmp3 * tmp3)
                                            norms[i][j][kc] += 1
                                        elif t in ["sq_plan", "oct", "oct_legacy"]:
                                            if thetak < self._params[i]['min_SPP'] and \
                                                    thetam < self._params[i]['min_SPP']:
                                                tmp = cos(self._params[i]['fac_AA'] *
                                                        phi) ** self._params[i]['exp_cos_AA']
                                                tmp2 = self._params[i]['IGW_EP'] * (
                                                        thetam * ipi - 0.5)
                                                qsptheta[i][j][kc] += tmp * exp(-0.5 * tmp2 * tmp2)
                                                if t == "oct_legacy":
                                                    qsptheta[i][j][kc] -= tmp * self._params[i][6] * self._params[i][7]
                                                norms[i][j][kc] += 1
                                        elif t in ["tri_bipyr", "sq_bipyr", "pent_bipyr",
                                                   "hex_bipyr", "oct_max", "sq_plan_max",
                                                   "hex_plan_max"]:
                                            if thetam < self._params[i]['min_SPP']:
                                                if thetak < self._params[i]['min_SPP']:
                                                    tmp = cos(self._params[i]['fac_AA'] *
                                                            phi) ** self._params[i]['exp_cos_AA']
                                                    tmp2 = self._params[i]['IGW_EP'] * (
                                                            thetam * ipi - 0.5) if t != "hex_plan_max" else \
                                                            self._params[i]['IGW_TA'] * (
                                                            fabs(thetam * ipi - 0.5) - self._params[i]['TA'])
                                                    qsptheta[i][j][kc] += tmp * exp(-0.5 * tmp2 * tmp2)
                                                    norms[i][j][kc] += 1
                                        elif t == "bcc" and j < k:
                                            if thetak < self._params[i]['min_SPP']:
                                                if thetak > piover2:
                                                    fac = 1.0
                                                else:
                                                    fac = -1.0
                                                tmp = (thetam - piover2) / asin(1/3)
                                                qsptheta[i][j][kc] += fac * cos(
                                                    3.0 * phi) * fac_bcc * \
                                                    tmp * exp(-0.5 * tmp * tmp)
                                                norms[i][j][kc] += 1
                                        elif t == "see_saw_rect":
                                            if thetam < self._params[i]['min_SPP']:
                                                if thetak < self._params[i]['min_SPP'] and phi < 0.75 * pi:
                                                    tmp = cos(self._params[i]['fac_AA'] *
                                                            phi) ** self._params[i]['exp_cos_AA']
                                                    tmp2 = self._params[i]['IGW_EP'] * (
                                                            thetam * ipi - 0.5)
                                                    qsptheta[i][j][kc] += tmp * \
                                                            exp(-0.5 * tmp2 * tmp2)
                                                    norms[i][j][kc] += 1.0
                                        elif t in ["cuboct", "cuboct_max"]:
                                            if thetam < self._params[i]['min_SPP'] and \
                                                    thetak > self._params[i][4] and \
                                                    thetak < self._params[i][2]:
                                                if thetam > self._params[i][4] and \
                                                        thetam < self._params[i][2]:
                                                    tmp = cos(phi)
                                                    tmp2 = self._params[i][5] * (thetam * ipi - 0.5)
                                                    qsptheta[i][j][kc] += tmp * tmp * exp(-0.5 * tmp2 * tmp2)
                                                    norms[i][j][kc] += 1.0
                                                elif thetam < self._params[i][4]:
                                                    tmp = 0.0556 * (cos(
                                                            phi - 0.5 * pi) - 0.81649658)
                                                    tmp2 = self._params[i][6] * (
                                                            thetam * ipi - onethird)
                                                    qsptheta[i][j][kc] += exp(
                                                        -0.5 * tmp * tmp) * \
                                                        exp(-0.5 * tmp2 * tmp2)
                                                    norms[i][j][kc] += 1.0
                                                elif thetam > self._params[i][2]:
                                                    tmp = 0.0556 * (cos(phi - 0.5 * pi) - \
                                                            0.81649658)
                                                    tmp2 = self._params[i][6] * (thetam * ipi - \
                                                            twothird)
                                                    qsptheta[i][j][kc] += exp(-0.5 * tmp * tmp) * \
                                                            exp(-0.5 * tmp2 * tmp2)
                                                    norms[i][j][kc] += 1.0
                        kc += 1

            # Normalize Peters-style OPs.
            for i, t in enumerate(self._types):
                #if t == "pent_plan":
                #    ops[i] = ops[i] / sum(norms[i]) \
                #        if sum(norms[i]) > 1.0e-12 else None
                if t in ["tri_plan", "tet", "bent", "sq_plan",
                           "oct", "oct_legacy", "cuboct", "pent_plan"]:
                    ops[i] = tmp_norm = 0.0
                    for j in range(nneigh):
                        ops[i] += sum(qsptheta[i][j])
                        tmp_norm += float(sum(norms[i][j]))
                    ops[i] = ops[i] / tmp_norm if tmp_norm > 1.0e-12 else None
                elif t in ["T", "tri_pyr", "see_saw_rect", "sq_pyr", "tri_bipyr",
                        "sq_bipyr", "pent_pyr", "hex_pyr", "pent_bipyr",
                        "hex_bipyr", "oct_max", "tri_plan_max", "tet_max",
                        "sq_plan_max", "pent_plan_max", "cuboct_max", "hex_plan_max"]:
                    ops[i] = None
                    if nneigh > 1:
                        for j in range(nneigh):
                            for k in range(len(qsptheta[i][j])):
                                qsptheta[i][j][k] = qsptheta[i][j][k] / norms[i][j][k] \
                                    if norms[i][j][k] > 1.0e-12 else 0.0
                            ops[i] = max(qsptheta[i][j]) if j == 0 \
                                    else max(ops[i], max(qsptheta[i][j]))
                    #ops[i] = max(qsptheta[i]) if len(qsptheta[i]) > 0 else None
                elif t == "bcc":
                    ops[i] = 0.0
                    for j in range(nneigh):
                        ops[i] += sum(qsptheta[i][j])
                    ops[i] = ops[i] / float(0.5 * float(
                        nneigh * (6 + (nneigh - 2) * (nneigh - 3)))) \
                        if nneigh > 3 else None
                elif t == "sq_pyr_legacy":
                    if nneigh > 1:
                        dmean = np.mean(dist)
                        acc = 0.0
                        for d in dist:
                            tmp = self._params[i][2] * (d - dmean)
                            acc = acc + exp(-0.5 * tmp * tmp)
                        for j in range(nneigh):
                            ops[i] = max(qsptheta[i][j]) if j == 0 \
                                    else max(ops[i], max(qsptheta[i][j]))
                        ops[i] = acc * ops[i] / float(nneigh)
                            #nneigh * (nneigh - 1))
                    else:
                        ops[i] = None

        # Then, deal with the new-style OPs that require vectors between
        # neighbors.
        if self._geomops2:
            # Compute all (unique) angles and sort the resulting list.
            aij = []
            for ir, r in enumerate(rijnorm):
                for j in range(ir + 1, len(rijnorm)):
                    aij.append(acos(max(-1.0, min(np.inner(r, rijnorm[j]), 1.0))))
            aijs = sorted(aij)

            # Compute height, side and diagonal length estimates.
            neighscent = np.array([0.0, 0.0, 0.0])
            for j, neigh in enumerate(neighsites):
                neighscent = neighscent + neigh.coords
            if nneigh > 0:
                neighscent = (neighscent / float(nneigh))
            h = np.linalg.norm(neighscent - centvec)
            b = min(distjk_unique) if len(distjk_unique) > 0 else 0
            dhalf = max(distjk_unique) / 2.0 if len(distjk_unique) > 0 else 0

            for i, t in enumerate(self._types):
                if t == "reg_tri" or t == "sq":
                    if nneigh < 3:
                        ops[i] = None
                    else:
                        ops[i] = 1.0
                        if t == "reg_tri":
                            a = 2.0 * asin(b / (2.0 * sqrt(h * h + (b / (
                                    2.0 * cos(3.0 * pi / 18.0))) ** 2.0)))
                            nmax = 3
                        elif t == "sq":
                            a = 2.0 * asin(
                                b / (2.0 * sqrt(h * h + dhalf * dhalf)))
                            nmax = 4
                        for j in range(min([nneigh, nmax])):
                            ops[i] = ops[i] * exp(-0.5 * ((
                                                                  aijs[j] - a) *
                                                          self._params[i][
                                                              0]) ** 2)

        return ops

class BrunnerNN_reciprocal(NearNeighbors):

    """
    Determine coordination number using Brunner's algorithm which counts the
    atoms that are within the largest gap in differences in real space
    interatomic distances. This algorithm uses Brunner's method of
    largest reciprocal gap in interatomic distances.
<<<<<<< HEAD

    Args:
        tol (float): tolerance parameter for bond determination
            (default: 1E-4).
        cutoff (float): cutoff radius in Angstrom to look for near-neighbor
            atoms. Defaults to 8.0.
    """

    def __init__(self, tol=1.0e-4, cutoff=8.0):
        self.tol = tol
        self.cutoff = cutoff
        self._cns = {}

    def get_nn_info(self, structure, n):

        site = structure[n]
        neighs_dists = structure.get_neighbors(site, self.cutoff)
        ds = [i[-1] for i in neighs_dists]
        ds.sort()

        ns = [1.0 / ds[i] - 1.0 / ds[i + 1] for i in range(len(ds) - 1)]

        d_max = ds[ns.index(max(ns))]
        siw = []
        for s, dist in neighs_dists:
            if dist < d_max + self.tol:
                w = ds[0] / dist
                siw.append({'site': s,
                            'image': self._get_image(s.frac_coords),
                            'weight': w,
                            'site_index': self._get_original_site(structure, s)})
        return siw

=======

    Args:
        tol (float): tolerance parameter for bond determination
            (default: 1E-4).
        cutoff (float): cutoff radius in Angstrom to look for near-neighbor
            atoms. Defaults to 8.0.
    """

    def __init__(self, tol=1.0e-4, cutoff=8.0):
        self.tol = tol
        self.cutoff = cutoff

    def get_nn_info(self, structure, n):

        site = structure[n]
        neighs_dists = structure.get_neighbors(site, self.cutoff)
        ds = [i[-1] for i in neighs_dists]
        ds.sort()

        ns = [1.0 / ds[i] - 1.0 / ds[i + 1] for i in range(len(ds) - 1)]

        d_max = ds[ns.index(max(ns))]
        siw = []
        for s, dist in neighs_dists:
            if dist < d_max + self.tol:
                w = ds[0] / dist
                siw.append({'site': s,
                            'image': self._get_image(s.frac_coords),
                            'weight': w,
                            'site_index': self._get_original_site(structure, s)})
        return siw

>>>>>>> da4d0155
class BrunnerNN_relative(NearNeighbors):

    """
    Determine coordination number using Brunner's algorithm which counts the
    atoms that are within the largest gap in differences in real space
    interatomic distances. This algorithm uses Brunner's method of
    of largest relative gap in interatomic distances.

    Args:
        tol (float): tolerance parameter for bond determination
            (default: 1E-4).
        cutoff (float): cutoff radius in Angstrom to look for near-neighbor
            atoms. Defaults to 8.0.
    """

    def __init__(self, tol=1.0e-4, cutoff=8.0):
        self.tol = tol
        self.cutoff = cutoff
        self._cns = {}

    def get_nn_info(self, structure, n):

        site = structure[n]
        neighs_dists = structure.get_neighbors(site, self.cutoff)
        ds = [i[-1] for i in neighs_dists]
        ds.sort()

        ns = [ds[i] / ds[i + 1] for i in range(len(ds) - 1)]

        d_max = ds[ns.index(max(ns))]
        siw = []
        for s, dist in neighs_dists:
            if dist < d_max + self.tol:
                w = ds[0] / dist
                siw.append({'site': s,
                            'image': self._get_image(s.frac_coords),
                            'weight': w,
                            'site_index': self._get_original_site(structure, s)})
        return siw

class BrunnerNN_real(NearNeighbors):

    """
    Determine coordination number using Brunner's algorithm which counts the
    atoms that are within the largest gap in differences in real space
    interatomic distances. This algorithm uses Brunner's method of
    largest gap in interatomic distances.

    Args:
        tol (float): tolerance parameter for bond determination
            (default: 1E-4).
        cutoff (float): cutoff radius in Angstrom to look for near-neighbor
            atoms. Defaults to 8.0.
    """

    def __init__(self, tol=1.0e-4, cutoff=8.0):
        self.tol = tol
        self.cutoff = cutoff
<<<<<<< HEAD
        self._cns = {}
=======
>>>>>>> da4d0155

    def get_nn_info(self, structure, n):

        site = structure[n]
        neighs_dists = structure.get_neighbors(site, self.cutoff)
        ds = [i[-1] for i in neighs_dists]
        ds.sort()

        ns = [ds[i] - ds[i + 1] for i in range(len(ds) - 1)]

        d_max = ds[ns.index(max(ns))]
        siw = []
        for s, dist in neighs_dists:
            if dist < d_max + self.tol:
                w = ds[0] / dist
                siw.append({'site': s,
                            'image': self._get_image(s.frac_coords),
                            'weight': w,
                            'site_index': self._get_original_site(structure, s)})
        return siw

class EconNN(NearNeighbors):

    """
    Determines the average effective coordination number for each cation in a given structure
    using Hoppe's algorithm.

    This method finds all cation-centered polyhedrals in the structure, calculates the bond
    weight for each peripheral ion in the polyhedral, and sums up the bond weights
    to obtain the effective coordination number for each polyhedral. It then
    averages the effective coordination of all polyhedrals with the same cation at the
    central site.

    Args:
        tol (float): tolerance parameter for bond determination
            (default: 1e-4).
        cutoff (float): cutoff radius in Angstrom to look for near-neighbor
            atoms. Defaults to 10.0.
    """

    def __init__(self, tol=1.0e-4, cutoff=10.0):
        self.tol = tol
        self.cutoff = cutoff
        self._cns = {}

    def get_nn_info(self, structure, n):

        site = structure[n]
        neighs_dists = structure.get_neighbors(site, self.cutoff)
        all_bond_lengths = [i[-1] for i in neighs_dists]
        weighted_avg = calculate_weighted_avg(all_bond_lengths)

        siw = []
        for s, dist in neighs_dists:
            if dist < self.cutoff:
                w = exp(1 - (dist / weighted_avg)**6)
                if w > self.tol:
                    siw.append({'site': s,
                                'image': self._get_image(s.frac_coords),
                                'weight': w,
                                'site_index': self._get_original_site(structure, s)})
        return siw


class CrystalNN(NearNeighbors):
    """
    This is custom near neighbor method intended for use in all kinds of
    periodic structures (metals, minerals, porous structures, etc). It is based
    on a Voronoi algorithm and uses the solid angle weights to determine the
    probability of various coordination environments. The algorithm can also
    modify probability using smooth distance cutoffs as well as Pauling
    electronegativity differences. The output can either be the most probable
    coordination environment or a weighted list of coordination environments.
    """

    NNData = namedtuple("nn_data", ["all_nninfo", "cn_weights", "cn_nninfo"])

    def __init__(self, weighted_cn=False, cation_anion=False,
                 distance_cutoffs=(1.25, 2.5), x_diff_weight=1.0,
                 search_cutoff=7.0, fingerprint_length=None):
        """
        Initialize CrystalNN with desired paramters.

        Args:
            weighted_cn: (bool) if set to True, will return fractional weights
                for each potential near neighbor.
            cation_anion: (bool) if set True, will restrict bonding targets to
                sites with opposite or zero charge. Requires an oxidation states
                on all sites in the structure.
            distance_cutoffs: ([float, float]) - min and max cutoff for smooth
                distance filtering. Set to None to turn off.
            x_diff_weight: (float) - if multiple types of neighbor elements are
                possible, this sets preferences for targets with higher
                electronegativity difference.
            search_cutoff: (float) cutoff in Angstroms for initial neighbor
                search
            fingerprint_length: (int) if a fixed_length CN "fingerprint" is
                desired from get_nn_data(), set this parameter
        """
        self.weighted_cn=weighted_cn
        self.cation_anion = cation_anion
        self.distance_cutoffs = distance_cutoffs
        self.x_diff_weight = x_diff_weight
        self.search_cutoff = search_cutoff
        self.fingerprint_length = fingerprint_length

    def get_nn_info(self, structure, n):
        """
        Get all near-neighbor information.
        Args:
            structure: (Structure) pymatgen Structure
            n: (int) index of target site

        Returns:
            siw (list of dicts): each dictionary provides information
                about a single near neighbor, where key 'site' gives
                access to the corresponding Site object, 'image' gives
                the image location, and 'weight' provides the weight
                that a given near-neighbor site contributes
                to the coordination number (1 or smaller), 'site_index'
                gives index of the corresponding site in
                the original structure.
        """

        nndata = self.get_nn_data(structure, n)

        if not self.weighted_cn:
            max_key = max(nndata.cn_weights, key=lambda k: nndata.cn_weights[k])
            nn = nndata.cn_nninfo[max_key]
            for entry in nn:
                entry["weight"] = 1
            return nn

        else:
            for entry in nndata.all_nninfo:
                weight = 0
                for cn in nndata.cn_nninfo:
                    for cn_entry in nndata.cn_nninfo[cn]:
                        if entry["site"] == cn_entry["site"]:
                            weight += nndata.cn_weights[cn]

                entry["weight"] = weight

            return nndata.all_nninfo

    def get_nn_data(self, structure, n, length=None):
        """
        The main logic of the method to compute near neighbor.

        Args:
            structure: (Structure) enclosing structure object
            n: (int) index of target site to get NN info for
            length: (int) if set, will return a fixed range of CN numbers

        Returns:
            a namedtuple (NNData) object that contains:
                - all near neighbor sites with weights
                - a dict of CN -> weight
                - a dict of CN -> associated near neighbor sites
        """

        length = length or self.fingerprint_length

        # determine possible bond targets
        target = None
        if self.cation_anion:
            target = []
            m_oxi = structure[n].specie.oxi_state
            for site in structure:
                if site.specie.oxi_state * m_oxi <= 0:  # opposite charge
                    target.append(site.specie)
            if not target:
                raise ValueError(
                    "No valid targets for site within cation_anion constraint!")

        # get base VoronoiNN targets
        vnn = VoronoiNN(weight="solid_angle", targets=target,
                        cutoff=self.search_cutoff)
        nn = vnn.get_nn_info(structure, n)

        # adjust solid angle weights based on distance
        if self.distance_cutoffs:
            r1 = self._get_radius(structure[n])
            for entry in nn:
                r2 = self._get_radius(entry["site"])
                dist = np.linalg.norm(
                    structure[n].coords - entry["site"].coords)
                dist_ratio = dist / (r1 + r2)
                dist_weight = 0
                cutoff_low = self.distance_cutoffs[0]
                cutoff_high = self.distance_cutoffs[1]
                if dist_ratio <= cutoff_low:
                    dist_weight = 1
                elif dist_ratio < cutoff_high:
                    dist_weight = (math.cos((dist_ratio - cutoff_low) / (
                                cutoff_high - cutoff_low) * math.pi) + 1) * 0.5

                entry["weight"] = entry["weight"] * dist_weight

        # adjust solid angle weight best on electronegativity difference
        if self.x_diff_weight > 0:
            for entry in nn:
                X1 = structure[n].specie.X
                X2 = entry["site"].specie.X

                if math.isnan(X1) or math.isnan(X1):
                    chemical_weight = 1
                else:
                    chemical_weight = 1 + self.x_diff_weight * \
                                      abs(X1 - X2)/3.3  # 3.3 is max deltaX

                entry["weight"] = entry["weight"] * chemical_weight

        # sort nearest neighbors from highest to lowest weight
        nn = sorted(nn, key=lambda x: x["weight"], reverse=True)

        # renormalize & round weights, remove unneeded data
        highest_weight = nn[0]["weight"]
        for entry in nn:
            entry["weight"] = entry["weight"] / highest_weight
            entry["weight"] = round(entry["weight"], 3)
            del entry["poly_info"]  # trim

        # remove entries with no weight
        nn = [x for x in nn if x["weight"] > 0]

        # get the transition distances, i.e. all distinct weights
        dist_bins = []
        for entry in nn:
            if not dist_bins or dist_bins[-1] != entry["weight"]:
                dist_bins.append(entry["weight"])
        dist_bins.append(0)

        # main algorithm to determine fingerprint from bond weights
        cn_scores = {}  # CN -> score for that CN
        cn_info = {}  # CN -> list of nearneighbor info for that CN
        for idx, val in enumerate(dist_bins):
            if val != 0:
                nn_info = []
                for entry in nn:
                    if entry["weight"] >= val:
                        nn_info.append(entry)
                cn = len(nn_info)
                cn_info[cn] = nn_info
                cn_scores[cn] = self._semicircle_integral(dist_bins, idx)

        if length:
            for i in range(length):
                cn = i+1
                if cn not in cn_scores:
                    cn_scores[cn] = 0
                    cn_info[cn] = []

        return self.NNData(nn, cn_scores, cn_info)

    def get_cn(self, structure, n, use_weights=False):
        """
        Get coordination number, CN, of site with index n in structure.

        Args:
            structure (Structure): input structure.
            n (integer): index of site for which to determine CN.
            use_weights (boolean): flag indicating whether (True)
                to use weights for computing the coordination number
                or not (False, default: each coordinated site has equal
                weight).
        Returns:
            cn (integer or float): coordination number.
        """
        if self.weighted_cn != use_weights:
            raise ValueError("The weighted_cn parameter and use_weights "
                             "parameter should match!")

        return super(CrystalNN, self).get_cn(structure, n, use_weights)

    def get_cn_dict(self, structure, n, use_weights=False):
        """
        Get coordination number, CN, of each element bonded to site with index n in structure

        Args:
            structure (Structure): input structure
            n (integer): index of site for which to determine CN.
            use_weights (boolean): flag indicating whether (True)
                to use weights for computing the coordination number
                or not (False, default: each coordinated site has equal
                weight).

        Returns:
            cn (dict): dictionary of CN of each element bonded to site
        """
        if self.weighted_cn != use_weights:
            raise ValueError("The weighted_cn parameter and use_weights "
                             "parameter should match!")

        return super(CrystalNN, self).get_cn_dict(structure, n, use_weights)


    @staticmethod
    def _semicircle_integral(dist_bins, idx):
        """
        An internal method to get an integral between two bounds of a unit
        semicircle. Used in algorithm to determine bond probabilities.
        Args:
            dist_bins: (float) list of all possible bond weights
            idx: (float) index of starting bond weight

        Returns:
            (float) integral of portion of unit semicircle

        """
        r = 1

        x1 = dist_bins[idx]
        x2 = dist_bins[idx + 1]

        if dist_bins[idx] == 1:
            area1 = 0.25 * math.pi * r ** 2
        else:
            area1 = 0.5 * ((x1 * math.sqrt(r ** 2 - x1 ** 2)) + (
                        r ** 2 * math.atan(x1 / math.sqrt(r ** 2 - x1 ** 2))))

        area2 = 0.5 * ((x2 * math.sqrt(r ** 2 - x2 ** 2)) + (
                    r ** 2 * math.atan(x2 / math.sqrt(r ** 2 - x2 ** 2))))

        return (area1 - area2) / (0.25 * math.pi * r ** 2)


    @staticmethod
    def _get_radius(site):
        """
        An internal method to get the expected radius for a site.
        Args:
            site: (Site)

        Returns:
            Covalent radius of element on site, or Atomic radius if unavailable
        """
        try:
            return CovalentRadius.radius[site.specie.symbol]
        except:
            return site.specie.atomic_radius


def calculate_weighted_avg(bonds):
    """
    Returns the weighted average bond length given by
    Hoppe's effective coordination number formula.

    Args:
        bonds (list): list of floats that are the
        bond distances between a cation and its
        peripheral ions
    """
    minimum_bond = min(bonds)
    weighted_sum = 0.0
    total_sum = 0.0
    for entry in bonds:
        weighted_sum += entry*exp(1 - (entry/minimum_bond)**6)
        total_sum += exp(1-(entry/minimum_bond)**6)
    return weighted_sum/total_sum
<|MERGE_RESOLUTION|>--- conflicted
+++ resolved
@@ -521,7 +521,6 @@
         self.targets = targets
         self.weight = weight
         self.extra_nn_info = extra_nn_info
-        self._cns = {}
 
     def get_voronoi_polyhedra(self, structure, n):
         """
@@ -731,7 +730,6 @@
 
     def __init__(self, tol=1E-3, el_radius_updates=None):
         self.tol = tol
-        self._cns = {}
 
         # Load elemental radii table
         bonds_file = os.path.join(os.path.dirname(os.path.abspath(__file__)),
@@ -815,7 +813,6 @@
     def __init__(self, tol=0.1, cutoff=10.0):
         self.tol = tol
         self.cutoff = cutoff
-        self._cns = {}
 
     def get_nn_info(self, structure, n):
         """
@@ -867,7 +864,6 @@
     def __init__(self, tol=0.1, cutoff=10.0):
         self.tol = tol
         self.cutoff = cutoff
-        self._cns = {}
 
     def get_nn_info(self, structure, n):
         """
@@ -933,7 +929,6 @@
     def __init__(self, tol=0.1, cutoff=10.0):
         self.tol = tol
         self.cutoff = cutoff
-        self._cns = {}
 
     def get_nn_info(self, structure, n):
         """
@@ -2328,7 +2323,6 @@
     atoms that are within the largest gap in differences in real space
     interatomic distances. This algorithm uses Brunner's method of
     largest reciprocal gap in interatomic distances.
-<<<<<<< HEAD
 
     Args:
         tol (float): tolerance parameter for bond determination
@@ -2340,7 +2334,6 @@
     def __init__(self, tol=1.0e-4, cutoff=8.0):
         self.tol = tol
         self.cutoff = cutoff
-        self._cns = {}
 
     def get_nn_info(self, structure, n):
 
@@ -2362,7 +2355,13 @@
                             'site_index': self._get_original_site(structure, s)})
         return siw
 
-=======
+class BrunnerNN_relative(NearNeighbors):
+
+    """
+    Determine coordination number using Brunner's algorithm which counts the
+    atoms that are within the largest gap in differences in real space
+    interatomic distances. This algorithm uses Brunner's method of
+    of largest relative gap in interatomic distances.
 
     Args:
         tol (float): tolerance parameter for bond determination
@@ -2382,7 +2381,7 @@
         ds = [i[-1] for i in neighs_dists]
         ds.sort()
 
-        ns = [1.0 / ds[i] - 1.0 / ds[i + 1] for i in range(len(ds) - 1)]
+        ns = [ds[i] / ds[i + 1] for i in range(len(ds) - 1)]
 
         d_max = ds[ns.index(max(ns))]
         siw = []
@@ -2395,14 +2394,13 @@
                             'site_index': self._get_original_site(structure, s)})
         return siw
 
->>>>>>> da4d0155
-class BrunnerNN_relative(NearNeighbors):
+class BrunnerNN_real(NearNeighbors):
 
     """
     Determine coordination number using Brunner's algorithm which counts the
     atoms that are within the largest gap in differences in real space
     interatomic distances. This algorithm uses Brunner's method of
-    of largest relative gap in interatomic distances.
+    largest gap in interatomic distances.
 
     Args:
         tol (float): tolerance parameter for bond determination
@@ -2414,7 +2412,6 @@
     def __init__(self, tol=1.0e-4, cutoff=8.0):
         self.tol = tol
         self.cutoff = cutoff
-        self._cns = {}
 
     def get_nn_info(self, structure, n):
 
@@ -2423,7 +2420,7 @@
         ds = [i[-1] for i in neighs_dists]
         ds.sort()
 
-        ns = [ds[i] / ds[i + 1] for i in range(len(ds) - 1)]
+        ns = [ds[i] - ds[i + 1] for i in range(len(ds) - 1)]
 
         d_max = ds[ns.index(max(ns))]
         siw = []
@@ -2436,49 +2433,6 @@
                             'site_index': self._get_original_site(structure, s)})
         return siw
 
-class BrunnerNN_real(NearNeighbors):
-
-    """
-    Determine coordination number using Brunner's algorithm which counts the
-    atoms that are within the largest gap in differences in real space
-    interatomic distances. This algorithm uses Brunner's method of
-    largest gap in interatomic distances.
-
-    Args:
-        tol (float): tolerance parameter for bond determination
-            (default: 1E-4).
-        cutoff (float): cutoff radius in Angstrom to look for near-neighbor
-            atoms. Defaults to 8.0.
-    """
-
-    def __init__(self, tol=1.0e-4, cutoff=8.0):
-        self.tol = tol
-        self.cutoff = cutoff
-<<<<<<< HEAD
-        self._cns = {}
-=======
->>>>>>> da4d0155
-
-    def get_nn_info(self, structure, n):
-
-        site = structure[n]
-        neighs_dists = structure.get_neighbors(site, self.cutoff)
-        ds = [i[-1] for i in neighs_dists]
-        ds.sort()
-
-        ns = [ds[i] - ds[i + 1] for i in range(len(ds) - 1)]
-
-        d_max = ds[ns.index(max(ns))]
-        siw = []
-        for s, dist in neighs_dists:
-            if dist < d_max + self.tol:
-                w = ds[0] / dist
-                siw.append({'site': s,
-                            'image': self._get_image(s.frac_coords),
-                            'weight': w,
-                            'site_index': self._get_original_site(structure, s)})
-        return siw
-
 class EconNN(NearNeighbors):
 
     """
@@ -2501,7 +2455,6 @@
     def __init__(self, tol=1.0e-4, cutoff=10.0):
         self.tol = tol
         self.cutoff = cutoff
-        self._cns = {}
 
     def get_nn_info(self, structure, n):
 
