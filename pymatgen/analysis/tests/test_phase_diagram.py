--- conflicted
+++ resolved
@@ -281,11 +281,7 @@
                 if entry.is_element:
                     el_ref = self.pd.el_refs[entry.composition.elements[0]]
                     e_d = entry.energy_per_atom - el_ref.energy_per_atom
-<<<<<<< HEAD
-                    self.assertAlmostEqual(self.pd.get_quasi_e_to_hull(entry), e_d)
-=======
                     self.assertAlmostEqual(self.pd.get_phase_separation_energy(entry), e_d, 7)
->>>>>>> dfa22f00
                 # NOTE the remaining materials would require explicit tests as they
                 # could be either positive or negative
                 pass
