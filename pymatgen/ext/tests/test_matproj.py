# coding: utf-8
# Copyright (c) Pymatgen Development Team.
# Distributed under the terms of the MIT License.
import random
import re
import unittest
import warnings

import requests

from pymatgen import SETTINGS, SETTINGS_FILE, yaml
from pymatgen import __version__ as pmg_version
from pymatgen.analysis.phase_diagram import PhaseDiagram
from pymatgen.analysis.pourbaix_diagram import PourbaixDiagram, PourbaixEntry
from pymatgen.analysis.reaction_calculator import Reaction
from pymatgen.analysis.wulff import WulffShape
from pymatgen.core.periodic_table import Element
from pymatgen.core.structure import Composition, Structure
from pymatgen.electronic_structure.bandstructure import (
    BandStructure,
    BandStructureSymmLine,
)
from pymatgen.electronic_structure.dos import CompleteDos
from pymatgen.entries.compatibility import MaterialsProjectCompatibility
from pymatgen.entries.computed_entries import ComputedEntry
from pymatgen.ext.matproj import MPRester, MPRestError, TaskType
from pymatgen.io.cif import CifParser
from pymatgen.phonon.bandstructure import PhononBandStructureSymmLine
from pymatgen.phonon.dos import CompletePhononDos
from pymatgen.util.testing import PymatgenTest


website_is_up = requests.get("https://www.materialsproject.org").status_code == 200


@unittest.skipIf(
    (not SETTINGS.get("PMG_MAPI_KEY")) or (not website_is_up),
    "PMG_MAPI_KEY environment variable not set or MP is down.",
)
class MPResterTest(PymatgenTest):
    _multiprocess_shared_ = True

    def setUp(self):
        self.rester = MPRester()
        warnings.simplefilter("ignore")

    def tearDown(self):
        warnings.simplefilter("default")
        self.rester.session.close()

    def test_get_all_materials_ids_doc(self):
        mids = self.rester.get_materials_ids("Al2O3")
        random.shuffle(mids)
        doc = self.rester.get_doc(mids.pop(0))
        self.assertEqual(doc["pretty_formula"], "Al2O3")

    def test_get_xas_data(self):
        # Test getting XAS data
        data = self.rester.get_xas_data("mp-19017", "Li")
        self.assertEqual("mp-19017,Li", data["mid_and_el"])
        self.assertAlmostEqual(data["spectrum"]["x"][0], 55.178, places=2)
        self.assertAlmostEqual(data["spectrum"]["y"][0], 0.0164634, places=2)

    def test_get_data(self):
        props = [
            "energy",
            "energy_per_atom",
            "formation_energy_per_atom",
            "nsites",
            "unit_cell_formula",
            "pretty_formula",
            "is_hubbard",
            "elements",
            "nelements",
            "e_above_hull",
            "hubbards",
            "is_compatible",
            "task_ids",
            "density",
            "icsd_ids",
            "total_magnetization",
        ]

        expected_vals = [
            -191.7661349,
            -6.848790532142857,
            -2.5571951564625857,
            28,
            {"P": 4, "Fe": 4, "O": 16, "Li": 4},
            "LiFePO4",
            True,
            ["Li", "O", "P", "Fe"],
            4,
            0.0,
            {"Fe": 5.3, "Li": 0.0, "O": 0.0, "P": 0.0},
            True,
            {"mp-19017", "mp-540081", "mp-601412"},
            3.4708958823634912,
            [
                159107,
                154117,
                160776,
                99860,
                181272,
                166815,
                260571,
                92198,
                165000,
                155580,
                38209,
                161479,
                153699,
                260569,
                260570,
                200155,
                260572,
                181341,
                181342,
                72545,
                56291,
                97764,
                162282,
                155635,
            ],
            0,
        ]

        for (i, prop) in enumerate(props):
            if prop not in [
                "hubbards",
                "unit_cell_formula",
                "elements",
                "icsd_ids",
                "task_ids",
            ]:
                val = self.rester.get_data("mp-19017", prop=prop)[0][prop]
                self.assertAlmostEqual(expected_vals[i], val, 2, "Failed with property %s" % prop)
            elif prop in ["elements", "icsd_ids", "task_ids"]:
                upstream_vals = set(self.rester.get_data("mp-19017", prop=prop)[0][prop])
                self.assertLessEqual(set(expected_vals[i]), upstream_vals)
            else:
                self.assertEqual(
                    expected_vals[i],
                    self.rester.get_data("mp-19017", prop=prop)[0][prop],
                )

        props = ["structure", "initial_structure", "final_structure", "entry"]
        for prop in props:
            obj = self.rester.get_data("mp-19017", prop=prop)[0][prop]
            if prop.endswith("structure"):
                self.assertIsInstance(obj, Structure)
            elif prop == "entry":
                obj = self.rester.get_data("mp-19017", prop=prop)[0][prop]
                self.assertIsInstance(obj, ComputedEntry)

        # Test chemsys search
        data = self.rester.get_data("Fe-Li-O", prop="unit_cell_formula")
        self.assertTrue(len(data) > 1)
        elements = {Element("Li"), Element("Fe"), Element("O")}
        for d in data:
            self.assertTrue(set(Composition(d["unit_cell_formula"]).elements).issubset(elements))

        self.assertRaises(MPRestError, self.rester.get_data, "Fe2O3", "badmethod")

        # Test getting supported properties
        self.assertNotEqual(self.rester.get_task_data("mp-30"), [])
        # Test aliasing
        data = self.rester.get_task_data("mp-30", "energy")
        self.assertAlmostEqual(data[0]["energy"], -4.09929227, places=2)

    def test_get_materials_id_from_task_id(self):
        self.assertEqual(self.rester.get_materials_id_from_task_id("mp-540081"), "mp-19017")

    def test_get_materials_id_references(self):
        # nosetests pymatgen/matproj/tests/test_matproj.py:MPResterTest.test_get_materials_id_references
        m = MPRester()
        data = m.get_materials_id_references("mp-123")
        self.assertTrue(len(data) > 1000)

    def test_find_structure(self):
        # nosetests pymatgen/matproj/tests/test_matproj.py:MPResterTest.test_find_structure
        m = MPRester()
        ciffile = self.TEST_FILES_DIR / "Fe3O4.cif"
        data = m.find_structure(str(ciffile))
        self.assertTrue(len(data) > 1)
        s = CifParser(ciffile).get_structures()[0]
        data = m.find_structure(s)
        self.assertTrue(len(data) > 1)

    def test_get_entries_in_chemsys(self):
        syms = ["Li", "Fe", "O"]
        syms2 = "Li-Fe-O"
        entries = self.rester.get_entries_in_chemsys(syms)
        entries2 = self.rester.get_entries_in_chemsys(syms2)
        elements = set([Element(sym) for sym in syms])
        for e in entries:
            self.assertIsInstance(e, ComputedEntry)
            self.assertTrue(set(e.composition.elements).issubset(elements))

        e1 = set([i.entry_id for i in entries])
        e2 = set([i.entry_id for i in entries2])
        self.assertTrue(e1 == e2)

    def test_get_structure_by_material_id(self):
        s1 = self.rester.get_structure_by_material_id("mp-1")
        self.assertEqual(s1.formula, "Cs1")

        # requesting via task-id instead of mp-id
        self.assertWarns(Warning, self.rester.get_structure_by_material_id, "mp-698856")

        # requesting unknown mp-id
        self.assertRaises(MPRestError, self.rester.get_structure_by_material_id, "mp-does-not-exist")

    def test_get_entry_by_material_id(self):
        e = self.rester.get_entry_by_material_id("mp-19017")
        self.assertIsInstance(e, ComputedEntry)
        self.assertTrue(e.composition.reduced_formula, "LiFePO4")

    def test_query(self):
        criteria = {"elements": {"$in": ["Li", "Na", "K"], "$all": ["O"]}}
        props = ["pretty_formula", "energy"]
        data = self.rester.query(criteria=criteria, properties=props, chunk_size=0)
        self.assertTrue(len(data) > 6)
        data = self.rester.query(criteria="*2O", properties=props, chunk_size=0)
        self.assertGreaterEqual(len(data), 52)
        self.assertIn("Li2O", (d["pretty_formula"] for d in data))

    def test_query_chunk_size(self):
        criteria = {"nelements": 2, "elements": "O"}
        props = ["pretty_formula"]
        data1 = self.rester.query(criteria=criteria, properties=props, chunk_size=0)
        data2 = self.rester.query(criteria=criteria, properties=props, chunk_size=500)
        self.assertEqual({d["pretty_formula"] for d in data1}, {d["pretty_formula"] for d in data2})
        self.assertIn("Al2O3", {d["pretty_formula"] for d in data1})

    def test_get_exp_thermo_data(self):
        data = self.rester.get_exp_thermo_data("Fe2O3")
        self.assertTrue(len(data) > 0)
        for d in data:
            self.assertEqual(d.formula, "Fe2O3")

    def test_get_dos_by_id(self):
        dos = self.rester.get_dos_by_material_id("mp-2254")
        self.assertIsInstance(dos, CompleteDos)

    def test_get_bandstructure_by_material_id(self):
        bs = self.rester.get_bandstructure_by_material_id("mp-2254")
        self.assertIsInstance(bs, BandStructureSymmLine)
        bs_unif = self.rester.get_bandstructure_by_material_id("mp-2254", line_mode=False)
        self.assertIsInstance(bs_unif, BandStructure)
        self.assertNotIsInstance(bs_unif, BandStructureSymmLine)

    def test_get_phonon_data_by_material_id(self):
        bs = self.rester.get_phonon_bandstructure_by_material_id("mp-661")
        self.assertIsInstance(bs, PhononBandStructureSymmLine)
        dos = self.rester.get_phonon_dos_by_material_id("mp-661")
        self.assertIsInstance(dos, CompletePhononDos)
        ddb_str = self.rester.get_phonon_ddb_by_material_id("mp-661")
        self.assertIsInstance(ddb_str, str)

    def test_get_structures(self):
        structs = self.rester.get_structures("Mn3O4")
        self.assertTrue(len(structs) > 0)

    def test_get_entries(self):
        entries = self.rester.get_entries("TiO2")
        self.assertTrue(len(entries) > 1)
        for e in entries:
            self.assertEqual(e.composition.reduced_formula, "TiO2")

        entries = self.rester.get_entries("TiO2", inc_structure=True)
        self.assertTrue(len(entries) > 1)
        for e in entries:
            self.assertEqual(e.structure.composition.reduced_formula, "TiO2")

        # all_entries = self.rester.get_entries("Fe", compatible_only=False)
        # entries = self.rester.get_entries("Fe", compatible_only=True)
        # self.assertTrue(len(entries) < len(all_entries))
        entries = self.rester.get_entries("Fe", compatible_only=True, property_data=["cif"])
        self.assertIn("cif", entries[0].data)

        for e in self.rester.get_entries("CdO2", inc_structure=False):
            self.assertIsNotNone(e.data["oxide_type"])

        # test if it will retrieve the conventional unit cell of Ni
        entry = self.rester.get_entry_by_material_id("mp-23", inc_structure=True, conventional_unit_cell=True)
        Ni = entry.structure
        self.assertEqual(Ni.lattice.a, Ni.lattice.b)
        self.assertEqual(Ni.lattice.a, Ni.lattice.c)
        self.assertEqual(Ni.lattice.alpha, 90)
        self.assertEqual(Ni.lattice.beta, 90)
        self.assertEqual(Ni.lattice.gamma, 90)

        # Ensure energy per atom is same
        primNi = self.rester.get_entry_by_material_id("mp-23", inc_structure=True, conventional_unit_cell=False)
        self.assertEqual(primNi.energy_per_atom, entry.energy_per_atom)

        Ni = self.rester.get_structure_by_material_id("mp-23", conventional_unit_cell=True)
        self.assertEqual(Ni.lattice.a, Ni.lattice.b)
        self.assertEqual(Ni.lattice.a, Ni.lattice.c)
        self.assertEqual(Ni.lattice.alpha, 90)
        self.assertEqual(Ni.lattice.beta, 90)
        self.assertEqual(Ni.lattice.gamma, 90)

        # Test case where convs are different from initial and final
        # th = self.rester.get_structure_by_material_id(
        #     "mp-37", conventional_unit_cell=True)
        # th_entry = self.rester.get_entry_by_material_id(
        #     "mp-37", inc_structure=True, conventional_unit_cell=True)
        # th_entry_initial = self.rester.get_entry_by_material_id(
        #     "mp-37", inc_structure="initial", conventional_unit_cell=True)
        # self.assertEqual(th, th_entry.structure)
        # self.assertEqual(len(th_entry.structure), 4)
        # self.assertEqual(len(th_entry_initial.structure), 2)

        # Test if the polymorphs of Fe are properly sorted
        # by e_above_hull when sort_by_e_above_hull=True
        Fe_entries = self.rester.get_entries("Fe", sort_by_e_above_hull=True)
        self.assertEqual(Fe_entries[0].data["e_above_hull"], 0)

    def test_get_pourbaix_entries(self):
        # test input chemsys as a list of elements
        pbx_entries = self.rester.get_pourbaix_entries(["Fe", "Cr"])
        for pbx_entry in pbx_entries:
            self.assertTrue(isinstance(pbx_entry, PourbaixEntry))

        # test input chemsys as a string
        pbx_entries = self.rester.get_pourbaix_entries("Fe-Cr")
        for pbx_entry in pbx_entries:
            self.assertTrue(isinstance(pbx_entry, PourbaixEntry))

        fe_two_plus = [e for e in pbx_entries if e.entry_id == "ion-0"][0]
<<<<<<< HEAD
        self.assertAlmostEqual(fe_two_plus.energy, -1.6228450214319294, places=2)

        feo2 = [e for e in pbx_entries if e.entry_id == "mp-25332"][0]
        self.assertAlmostEqual(feo2.energy, 4.424365035000003, places=2)
=======
        self.assertAlmostEqual(fe_two_plus.energy, -1.622139181431931, 3)

        feo2 = [e for e in pbx_entries if e.entry_id == "mp-25332"][0]
        self.assertAlmostEqual(feo2.energy, 2.5523680849999995, 3)
>>>>>>> 5c562826

        # Test S, which has Na in reference solids
        pbx_entries = self.rester.get_pourbaix_entries(["S"])
        so4_two_minus = pbx_entries[9]
<<<<<<< HEAD
        self.assertAlmostEqual(so4_two_minus.energy, 0.0644980568750011, places=2)
=======
        self.assertAlmostEqual(so4_two_minus.energy, 0.0691228252083338)
>>>>>>> 5c562826

        # Ensure entries are pourbaix compatible
        PourbaixDiagram(pbx_entries)

    def test_get_exp_entry(self):
        entry = self.rester.get_exp_entry("Fe2O3")
        self.assertEqual(entry.energy, -825.5)

    # def test_submit_query_delete_snl(self):
    # s = Structure([[5, 0, 0], [0, 5, 0], [0, 0, 5]], ["Fe"], [[0, 0, 0]])
    # d = self.rester.submit_snl(
    #     [s, s], remarks=["unittest"],
    #     authors="Test User <test@materialsproject.com>")
    # self.assertEqual(len(d), 2)
    # data = self.rester.query_snl({"about.remarks": "unittest"})
    # self.assertEqual(len(data), 2)
    # snlids = [d["_id"] for d in data]
    # self.rester.delete_snl(snlids)
    # data = self.rester.query_snl({"about.remarks": "unittest"})
    # self.assertEqual(len(data), 0)

    def test_get_stability(self):
        entries = self.rester.get_entries_in_chemsys(["Fe", "O"])
        modified_entries = []
        for entry in entries:
            # Create modified entries with energies that are 0.01eV higher
            # than the corresponding entries.
            if entry.composition.reduced_formula == "Fe2O3":
                modified_entries.append(
                    ComputedEntry(
                        entry.composition,
                        entry.uncorrected_energy + 0.01,
                        parameters=entry.parameters,
                        entry_id="mod_{}".format(entry.entry_id),
                    )
                )
        rest_ehulls = self.rester.get_stability(modified_entries)
        all_entries = entries + modified_entries
        compat = MaterialsProjectCompatibility()
        all_entries = compat.process_entries(all_entries)
        pd = PhaseDiagram(all_entries)
        for e in all_entries:
            if str(e.entry_id).startswith("mod"):
                for d in rest_ehulls:
                    if d["entry_id"] == e.entry_id:
                        data = d
                        break
                self.assertAlmostEqual(pd.get_e_above_hull(e), data["e_above_hull"])

    def test_get_reaction(self):
        rxn = self.rester.get_reaction(["Li", "O"], ["Li2O"])
        self.assertIn("Li2O", rxn["Experimental_references"])

    def test_get_substrates(self):
        substrate_data = self.rester.get_substrates("mp-123", 5, [1, 0, 0])
        substrates = [sub_dict["sub_id"] for sub_dict in substrate_data]
        self.assertIn("mp-2534", substrates)

    def test_get_surface_data(self):
        data = self.rester.get_surface_data("mp-126")  # Pt
        one_surf = self.rester.get_surface_data("mp-129", miller_index=[-2, -3, 1])
        self.assertAlmostEqual(one_surf["surface_energy"], 2.99156963, places=2)
        self.assertArrayAlmostEqual(one_surf["miller_index"], [3, 2, 1])
        self.assertIn("surfaces", data)
        surfaces = data["surfaces"]
        self.assertTrue(len(surfaces) > 0)
        surface = surfaces.pop()
        self.assertIn("miller_index", surface)
        self.assertIn("surface_energy", surface)
        self.assertIn("is_reconstructed", surface)
        data_inc = self.rester.get_surface_data("mp-126", inc_structures=True)
        self.assertIn("structure", data_inc["surfaces"][0])

    def test_get_wulff_shape(self):
        ws = self.rester.get_wulff_shape("mp-126")
        self.assertTrue(isinstance(ws, WulffShape))

    def test_get_cohesive_energy(self):
        ecoh = self.rester.get_cohesive_energy("mp-13")
        self.assertTrue(ecoh, 5.04543279)

    def test_get_gb_data(self):
        mo_gbs = self.rester.get_gb_data(chemsys="Mo")
        self.assertEqual(len(mo_gbs), 10)
        mo_gbs_s5 = self.rester.get_gb_data(pretty_formula="Mo", sigma=5)
        self.assertEqual(len(mo_gbs_s5), 3)
        mo_s3_112 = self.rester.get_gb_data(
            material_id="mp-129",
            sigma=3,
            gb_plane=[1, -1, -2],
            include_work_of_separation=True,
        )
        self.assertEqual(len(mo_s3_112), 1)
        gb_f = mo_s3_112[0]["final_structure"]
        self.assertArrayAlmostEqual(gb_f.rotation_axis, [1, 1, 0])
        self.assertAlmostEqual(gb_f.rotation_angle, 109.47122, places=4)
        self.assertAlmostEqual(mo_s3_112[0]["gb_energy"], 0.47965, places=2)
        self.assertAlmostEqual(mo_s3_112[0]["work_of_separation"], 6.318144, places=2)
        self.assertIn("Mo24", gb_f.formula)
        hcp_s7 = self.rester.get_gb_data(material_id="mp-87", gb_plane=[0, 0, 0, 1], include_work_of_separation=True)
        self.assertAlmostEqual(hcp_s7[0]["gb_energy"], 1.12, places=2)
        self.assertAlmostEqual(hcp_s7[0]["work_of_separation"], 2.47, places=2)

    def test_get_interface_reactions(self):
        kinks = self.rester.get_interface_reactions("LiCoO2", "Li3PS4")
        self.assertTrue(len(kinks) > 0)
        kink = kinks[0]
        self.assertIn("energy", kink)
        self.assertIn("ratio_atomic", kink)
        self.assertIn("rxn", kink)
        self.assertTrue(isinstance(kink["rxn"], Reaction))
        kinks_open_O = self.rester.get_interface_reactions("LiCoO2", "Li3PS4", open_el="O", relative_mu=-1)
        self.assertTrue(len(kinks_open_O) > 0)
        with warnings.catch_warnings(record=True) as w:
            warnings.filterwarnings("always", message="The reactant.+")
            self.rester.get_interface_reactions("LiCoO2", "MnO9")
            self.assertTrue("The reactant" in str(w[-1].message))

    def test_download_info(self):
        material_ids = ["mp-32800", "mp-23494"]
        task_types = [TaskType.GGA_OPT, TaskType.GGA_UNIFORM]
        file_patterns = ["vasprun*", "OUTCAR*"]
        meta, urls = self.rester.get_download_info(material_ids, task_types=task_types, file_patterns=file_patterns)
        self.assertDictEqual(
            dict(meta),
            {
                "mp-23494": [{"task_id": "mp-1752825", "task_type": "GGA NSCF Uniform"}],
                "mp-32800": [{"task_id": "mp-739635", "task_type": "GGA NSCF Uniform"}],
            },
        )
        prefix = "http://labdev-nomad.esc.rzg.mpg.de/fairdi/nomad/mp/api/raw/query?"
        # previous test
        # ids = 'mp-23494,mp-688563,mp-32800,mp-746913'
        ids = "mp-1752825,mp-739635"
        self.assertEqual(
            urls[0],
            f"{prefix}file_pattern=vasprun*&file_pattern=OUTCAR*&external_id={ids}",
        )

    def test_parse_criteria(self):
        crit = MPRester.parse_criteria("mp-1234 Li-*")
        self.assertIn("Li-O", crit["$or"][1]["chemsys"]["$in"])
        self.assertIn({"task_id": "mp-1234"}, crit["$or"])

        crit = MPRester.parse_criteria("Li2*")
        self.assertIn("Li2O", crit["pretty_formula"]["$in"])
        self.assertIn("Li2I", crit["pretty_formula"]["$in"])
        self.assertIn("CsLi2", crit["pretty_formula"]["$in"])

        crit = MPRester.parse_criteria("Li-*-*")
        self.assertIn("Li-Re-Ru", crit["chemsys"]["$in"])
        self.assertNotIn("Li-Li", crit["chemsys"]["$in"])

        comps = MPRester.parse_criteria("**O3")["pretty_formula"]["$in"]
        for c in comps:
            self.assertEqual(len(Composition(c)), 3, "Failed in %s" % c)

        chemsys = MPRester.parse_criteria("{Fe,Mn}-O")["chemsys"]["$in"]
        self.assertEqual(len(chemsys), 2)
        comps = MPRester.parse_criteria("{Fe,Mn,Co}O")["pretty_formula"]["$in"]
        self.assertEqual(len(comps), 3, comps)

        # Let's test some invalid symbols

        self.assertRaises(ValueError, MPRester.parse_criteria, "li-fe")
        self.assertRaises(ValueError, MPRester.parse_criteria, "LO2")

        crit = MPRester.parse_criteria("POPO2")
        self.assertIn("P2O3", crit["pretty_formula"]["$in"])

<<<<<<< HEAD
    def test_include_user_agent(self):
        headers = self.rester.session.headers
        self.assertIn("user-agent", headers, msg="Include user-agent header by default")
        m = re.match(
            r"pymatgen/(\d+)\.(\d+)\.(\d+)\.?(\d+)? \(Python/(\d+)\.(\d)+\.(\d+) ([^\/]*)/([^\)]*)\)",
            headers["user-agent"],
        )
        self.assertIsNotNone(m, msg="Unexpected user-agent value {}".format(headers["user-agent"]))
        self.rester = MPRester(include_user_agent=False)
        self.assertNotIn("user-agent", self.rester.session.headers, msg="user-agent header unwanted")
=======
    # def test_include_user_agent(self):
    #     headers = self.rester.session.headers
    #     self.assertIn("user-agent", headers, msg="Include user-agent header by default")
    #     m = re.match(
    #         r"pymatgen/(\d+)\.(\d+)\.(\d+)\.?(\d+)? \(Python/(\d+)\.(\d)+\.(\d+) ([^\/]*)/([^\)]*)\)",
    #         headers["user-agent"],
    #     )
    #     self.assertIsNotNone(m, msg="Unexpected user-agent value {}".format(headers["user-agent"]))
    #     self.assertEqual(m.groups()[:3], tuple(pmg_version.split(".")))
    #     self.rester = MPRester(include_user_agent=False)
    #     self.assertNotIn("user-agent", self.rester.session.headers, msg="user-agent header unwanted")
>>>>>>> 5c562826

    def test_database_version(self):

        with MPRester(notify_db_version=True) as mpr:
            db_version = mpr.get_database_version()

        self.assertIsInstance(db_version, str)

        with open(SETTINGS_FILE, "rt") as f:
            d = yaml.safe_load(f)

        self.assertEqual(d["MAPI_DB_VERSION"]["LAST_ACCESSED"], db_version)
        self.assertIsInstance(d["MAPI_DB_VERSION"]["LOG"][db_version], int)


if __name__ == "__main__":
    unittest.main()<|MERGE_RESOLUTION|>--- conflicted
+++ resolved
@@ -330,26 +330,15 @@
             self.assertTrue(isinstance(pbx_entry, PourbaixEntry))
 
         fe_two_plus = [e for e in pbx_entries if e.entry_id == "ion-0"][0]
-<<<<<<< HEAD
         self.assertAlmostEqual(fe_two_plus.energy, -1.6228450214319294, places=2)
 
         feo2 = [e for e in pbx_entries if e.entry_id == "mp-25332"][0]
         self.assertAlmostEqual(feo2.energy, 4.424365035000003, places=2)
-=======
-        self.assertAlmostEqual(fe_two_plus.energy, -1.622139181431931, 3)
-
-        feo2 = [e for e in pbx_entries if e.entry_id == "mp-25332"][0]
-        self.assertAlmostEqual(feo2.energy, 2.5523680849999995, 3)
->>>>>>> 5c562826
 
         # Test S, which has Na in reference solids
         pbx_entries = self.rester.get_pourbaix_entries(["S"])
         so4_two_minus = pbx_entries[9]
-<<<<<<< HEAD
         self.assertAlmostEqual(so4_two_minus.energy, 0.0644980568750011, places=2)
-=======
-        self.assertAlmostEqual(so4_two_minus.energy, 0.0691228252083338)
->>>>>>> 5c562826
 
         # Ensure entries are pourbaix compatible
         PourbaixDiagram(pbx_entries)
@@ -520,7 +509,6 @@
         crit = MPRester.parse_criteria("POPO2")
         self.assertIn("P2O3", crit["pretty_formula"]["$in"])
 
-<<<<<<< HEAD
     def test_include_user_agent(self):
         headers = self.rester.session.headers
         self.assertIn("user-agent", headers, msg="Include user-agent header by default")
@@ -531,19 +519,7 @@
         self.assertIsNotNone(m, msg="Unexpected user-agent value {}".format(headers["user-agent"]))
         self.rester = MPRester(include_user_agent=False)
         self.assertNotIn("user-agent", self.rester.session.headers, msg="user-agent header unwanted")
-=======
-    # def test_include_user_agent(self):
-    #     headers = self.rester.session.headers
-    #     self.assertIn("user-agent", headers, msg="Include user-agent header by default")
-    #     m = re.match(
-    #         r"pymatgen/(\d+)\.(\d+)\.(\d+)\.?(\d+)? \(Python/(\d+)\.(\d)+\.(\d+) ([^\/]*)/([^\)]*)\)",
-    #         headers["user-agent"],
-    #     )
-    #     self.assertIsNotNone(m, msg="Unexpected user-agent value {}".format(headers["user-agent"]))
-    #     self.assertEqual(m.groups()[:3], tuple(pmg_version.split(".")))
-    #     self.rester = MPRester(include_user_agent=False)
-    #     self.assertNotIn("user-agent", self.rester.session.headers, msg="user-agent header unwanted")
->>>>>>> 5c562826
+
 
     def test_database_version(self):
 
