--- conflicted
+++ resolved
@@ -783,54 +783,9 @@
                 geoms.append(None)
             else:
                 geoms.append(process_parsed_coords(parsed_geometry))
-<<<<<<< HEAD
         if len(geoms) >= 1:
             self.data["geometries"] = geoms
             self.data["last_geometry"] = geoms[-1]
-=======
-        self.data["geometries"] = geoms
-        self.data["last_geometry"] = geoms[-1]
-        if self.data.get("charge") is not None:
-            self.data["molecule_from_last_geometry"] = Molecule(
-                species=self.data.get("species"),
-                coords=self.data.get("last_geometry"),
-                charge=self.data.get("charge"),
-                spin_multiplicity=self.data.get("multiplicity"),
-            )
-
-        # Parses optimized XYZ coordinates. If not present, parses optimized Z-matrix.
-        if self.data.get("new_optimizer") is None:
-            header_pattern = (
-                r"\*+\s+OPTIMIZATION\s+CONVERGED\s+\*+\s+\*+\s+Coordinates \(Angstroms\)\s+ATOM\s+X\s+Y\s+Z"
-            )
-            table_pattern = r"\s+\d+\s+\w+\s+([\d\-\.]+)\s+([\d\-\.]+)\s+([\d\-\.]+)"
-            footer_pattern = r"\s+Z-matrix Print:"
-        else:  # pylint: disable=line-too-long
-            header_pattern = (
-                r"OPTIMIZATION\sCONVERGED\s+\*+\s+\*+\s+-+\s+Standard Nuclear Orientation "
-                r"\(Angstroms\)\s+I\s+Atom\s+X\s+Y\s+Z\s+-+"
-            )
-            table_pattern = r"\s*\d+\s+[a-zA-Z]+\s*([\d\-\.]+)\s*([\d\-\.]+)\s*([\d\-\.]+)\s*"
-            footer_pattern = r"\s*-+"
-        parsed_optimized_geometries = read_table_pattern(self.text, header_pattern, table_pattern, footer_pattern)
-
-        if not parsed_optimized_geometries:
-            self.data["optimized_geometry"] = None
-            header_pattern = (
-                r"^\s+\*+\s+OPTIMIZATION CONVERGED\s+\*+\s+\*+\s+Z-matrix\s+"
-                r"Print:\s+\$molecule\s+[\d\-]+\s+[\d\-]+\n"
-            )
-            table_pattern = (
-                r"\s*(\w+)(?:\s+(\d+)\s+([\d\-\.]+)(?:\s+(\d+)\s+([\d\-\.]+)"
-                r"(?:\s+(\d+)\s+([\d\-\.]+))*)*)*(?:\s+0)*"
-            )
-            footer_pattern = r"^\$end\n"
-
-            self.data["optimized_zmat"] = read_table_pattern(self.text, header_pattern, table_pattern, footer_pattern)
-        else:
-            self.data["optimized_geometry"] = process_parsed_coords(parsed_optimized_geometries[0])
-            self.data["optimized_geometries"] = [process_parsed_coords(i) for i in parsed_optimized_geometries]
->>>>>>> 013b7053
             if self.data.get("charge") is not None:
                 self.data["molecule_from_last_geometry"] = Molecule(
                     species=self.data.get("species"),
