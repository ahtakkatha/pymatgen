--- conflicted
+++ resolved
@@ -24,7 +24,6 @@
 import six
 
 
-<<<<<<< HEAD
 def contract(s):
     """
     >>> contract("1 1 1 2 2 3")
@@ -49,10 +48,7 @@
     return " ".join("%d*%s" % (c, t) for c, t in count)
 
 
-class AbivarAble(object):
-=======
 class AbivarAble(six.with_metaclass(abc.ABCMeta, object)):
->>>>>>> 8a946a82
     """
     An AbivarAble object provides a method to_abivars that returns a dictionary
     with the abinit variables.
